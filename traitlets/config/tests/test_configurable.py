--- conflicted
+++ resolved
@@ -18,13 +18,8 @@
 )
 
 from traitlets.traitlets import (
-<<<<<<< HEAD
-    Integer, Float, Unicode, List, Dict, Set,
-    _deprecations_shown, validate
-=======
     Integer, Float, Unicode, List, Dict, Set, Enum,
-    _deprecations_shown,
->>>>>>> 0aa4350d
+    _deprecations_shown, validate,
 )
 
 from traitlets.config.loader import Config
