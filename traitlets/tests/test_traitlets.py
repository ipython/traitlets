# encoding: utf-8
"""Tests for traitlets.traitlets."""

# Copyright (c) IPython Development Team.
# Distributed under the terms of the Modified BSD License.
# 
# Adapted from enthought.traits, Copyright (c) Enthought, Inc.,
# also under the terms of the Modified BSD License.

import pickle
import re
import sys
from ._warnings import expected_warnings

from unittest import TestCase
import pytest
from pytest import mark

from traitlets import (
    HasTraits, MetaHasTraits, TraitType, Any, Bool, CBytes, Dict, Enum,
    Int, CInt, Long, CLong, Integer, Float, CFloat, Complex, Bytes, Unicode,
    TraitError, Union, All, Undefined, Type, This, Instance, TCPAddress,
    List, Tuple, ObjectName, DottedObjectName, CRegExp, link, directional_link,
    ForwardDeclaredType, ForwardDeclaredInstance, validate, observe, default,
    observe_compat, BaseDescriptor, HasDescriptors,
)

import six

def change_dict(*ordered_values):
    change_names = ('name', 'old', 'new', 'owner', 'type')
    return dict(zip(change_names, ordered_values))

#-----------------------------------------------------------------------------
# Helper classes for testing
#-----------------------------------------------------------------------------


class HasTraitsStub(HasTraits):

    def notify_change(self, change):
        self._notify_name = change['name']
        self._notify_old = change['old']
        self._notify_new = change['new']
        self._notify_type = change['type']


#-----------------------------------------------------------------------------
# Test classes
#-----------------------------------------------------------------------------


class TestTraitType(TestCase):

    def test_get_undefined(self):
        class A(HasTraits):
            a = TraitType
        a = A()
        with self.assertRaises(TraitError):
            a.a

    def test_set(self):
        class A(HasTraitsStub):
            a = TraitType

        a = A()
        a.a = 10
        self.assertEqual(a.a, 10)
        self.assertEqual(a._notify_name, 'a')
        self.assertEqual(a._notify_old, Undefined)
        self.assertEqual(a._notify_new, 10)

    def test_validate(self):
        class MyTT(TraitType):
            def validate(self, inst, value):
                return -1
        class A(HasTraitsStub):
            tt = MyTT

        a = A()
        a.tt = 10
        self.assertEqual(a.tt, -1)

    def test_default_validate(self):
        class MyIntTT(TraitType):
            def validate(self, obj, value):
                if isinstance(value, int):
                    return value
                self.error(obj, value)
        class A(HasTraits):
            tt = MyIntTT(10)
        a = A()
        self.assertEqual(a.tt, 10)

        # Defaults are validated when the HasTraits is instantiated
        class B(HasTraits):
            tt = MyIntTT('bad default')
        self.assertRaises(TraitError, getattr, B(), 'tt')

    def test_info(self):
        class A(HasTraits):
            tt = TraitType
        a = A()
        self.assertEqual(A.tt.info(), 'any value')

    def test_error(self):
        class A(HasTraits):
            tt = TraitType
        a = A()
        self.assertRaises(TraitError, A.tt.error, a, 10)

    def test_deprecated_dynamic_initializer(self):
        class A(HasTraits):
            x = Int(10)
            def _x_default(self):
                return 11
        class B(A):
            x = Int(20)
        class C(A):
            def _x_default(self):
                return 21

        a = A()
        self.assertEqual(a._trait_values, {})
        self.assertEqual(a.x, 11)
        self.assertEqual(a._trait_values, {'x': 11})
        b = B()
        self.assertEqual(b.x, 20)
        self.assertEqual(b._trait_values, {'x': 20})
        c = C()
        self.assertEqual(c._trait_values, {})
        self.assertEqual(c.x, 21)
        self.assertEqual(c._trait_values, {'x': 21})
        # Ensure that the base class remains unmolested when the _default
        # initializer gets overridden in a subclass.
        a = A()
        c = C()
        self.assertEqual(a._trait_values, {})
        self.assertEqual(a.x, 11)
        self.assertEqual(a._trait_values, {'x': 11})

    def test_deprecated_method_warnings(self):

        with expected_warnings([]):
            class ShouldntWarn(HasTraits):
                x = Integer()
                @default('x')
                def _x_default(self):
                    return 10

                @validate('x')
                def _x_validate(self, proposal):
                    return proposal.value

                @observe('x')
                def _x_changed(self, change):
                    pass

            obj = ShouldntWarn()
            obj.x = 5

        assert obj.x == 5

        with expected_warnings(['@default', '@validate', '@observe']) as w:
            class ShouldWarn(HasTraits):
                x = Integer()

                def _x_default(self):
                    return 10

                def _x_validate(self, value, _):
                    return value

                def _x_changed(self):
                    pass

            obj = ShouldWarn()
            obj.x = 5

        assert obj.x == 5

    def test_dynamic_initializer(self):

        class A(HasTraits):
            x = Int(10)

            @default('x')
            def _default_x(self):
                return 11

        class B(A):
            x = Int(20)

        class C(A):

            @default('x')
            def _default_x(self):
                return 21

        a = A()
        self.assertEqual(a._trait_values, {})
        self.assertEqual(a.x, 11)
        self.assertEqual(a._trait_values, {'x': 11})
        b = B()
        self.assertEqual(b.x, 20)
        self.assertEqual(b._trait_values, {'x': 20})
        c = C()
        self.assertEqual(c._trait_values, {})
        self.assertEqual(c.x, 21)
        self.assertEqual(c._trait_values, {'x': 21})
        # Ensure that the base class remains unmolested when the _default
        # initializer gets overridden in a subclass.
        a = A()
        c = C()
        self.assertEqual(a._trait_values, {})
        self.assertEqual(a.x, 11)
        self.assertEqual(a._trait_values, {'x': 11})

    def test_tag_metadata(self):
        class MyIntTT(TraitType):
            metadata = {'a': 1, 'b': 2}
        a = MyIntTT(10).tag(b=3, c=4)
        self.assertEqual(a.metadata, {'a': 1, 'b': 3, 'c': 4})

    def test_metadata_localized_instance(self):
        class MyIntTT(TraitType):
            metadata = {'a': 1, 'b': 2}
        a = MyIntTT(10)
        b = MyIntTT(10)
        a.metadata['c'] = 3
        # make sure that changing a's metadata didn't change b's metadata
        self.assertNotIn('c', b.metadata)

    def test_union_metadata(self):
        class Foo(HasTraits):
            bar = (Int().tag(ta=1) | Dict().tag(ta=2, ti='b')).tag(ti='a')
        foo = Foo()
        # At this point, no value has been set for bar, so value-specific
        # is not set.
        self.assertEqual(foo.trait_metadata('bar', 'ta'), None)
        self.assertEqual(foo.trait_metadata('bar', 'ti'), 'a')
        foo.bar = {}
        self.assertEqual(foo.trait_metadata('bar', 'ta'), 2)
        self.assertEqual(foo.trait_metadata('bar', 'ti'), 'b')
        foo.bar = 1
        self.assertEqual(foo.trait_metadata('bar', 'ta'), 1)
        self.assertEqual(foo.trait_metadata('bar', 'ti'), 'a')

    def test_union_default_value(self):
        class Foo(HasTraits):
            bar = Union([Dict(), Int()], default_value=1)
        foo = Foo()
        self.assertEqual(foo.bar, 1)

<<<<<<< HEAD
    def test_union_default_value_priority(self):
=======
    def test_union_validation_priority(self):
        class Foo(HasTraits):
            bar = Union([CInt(), Unicode()])
        foo = Foo()
        foo.bar = '1'
        # validation in order of the TraitTypes given
        self.assertEqual(foo.bar, 1)

    def test_union_trait_default_value(self):
>>>>>>> 6acb2414
        class Foo(HasTraits):
            bar = Union([Dict(), Int()])
        self.assertEqual(Foo().bar, {})
        # generate default value from the
        # first given TraitType

    def test_deprecated_metadata_access(self):
        class MyIntTT(TraitType):
            metadata = {'a': 1, 'b': 2}
        a = MyIntTT(10)
        with expected_warnings(["use the instance .metadata dictionary directly"]*2):
            a.set_metadata('key', 'value')
            v = a.get_metadata('key')
        self.assertEqual(v, 'value')
        with expected_warnings(["use the instance .help string directly"]*2):
            a.set_metadata('help', 'some help')
            v = a.get_metadata('help')
        self.assertEqual(v, 'some help')

    def test_trait_types_deprecated(self):
        with expected_warnings(["Traits should be given as instances"]):
            class C(HasTraits):
                t = Int

    def test_trait_types_list_deprecated(self):
        with expected_warnings(["Traits should be given as instances"]):
            class C(HasTraits):
                t = List(Int)

    def test_trait_types_tuple_deprecated(self):
        with expected_warnings(["Traits should be given as instances"]):
            class C(HasTraits):
                t = Tuple(Int)

    def test_trait_types_dict_deprecated(self):
        with expected_warnings(["Traits should be given as instances"]):
            class C(HasTraits):
                t = Dict(Int)

class TestHasDescriptorsMeta(TestCase):

    def test_metaclass(self):
        self.assertEqual(type(HasTraits), MetaHasTraits)

        class A(HasTraits):
            a = Int()

        a = A()
        self.assertEqual(type(a.__class__), MetaHasTraits)
        self.assertEqual(a.a,0)
        a.a = 10
        self.assertEqual(a.a,10)

        class B(HasTraits):
            b = Int()

        b = B()
        self.assertEqual(b.b,0)
        b.b = 10
        self.assertEqual(b.b,10)

        class C(HasTraits):
            c = Int(30)

        c = C()
        self.assertEqual(c.c,30)
        c.c = 10
        self.assertEqual(c.c,10)

    def test_this_class(self):
        class A(HasTraits):
            t = This()
            tt = This()
        class B(A):
            tt = This()
            ttt = This()
        self.assertEqual(A.t.this_class, A)
        self.assertEqual(B.t.this_class, A)
        self.assertEqual(B.tt.this_class, B)
        self.assertEqual(B.ttt.this_class, B)

class TestHasDescriptors(TestCase):

    def test_setup_instance(self):

        class FooDescriptor(BaseDescriptor):

            def instance_init(self, inst):
                foo = inst.foo # instance should have the attr

        class HasFooDescriptors(HasDescriptors):

            fd = FooDescriptor()

            def setup_instance(self, *args, **kwargs):
                self.foo = kwargs.get('foo', None)
                super(HasFooDescriptors, self).setup_instance(*args, **kwargs)

        hfd = HasFooDescriptors(foo='bar')

class TestHasTraitsNotify(TestCase):

    def setUp(self):
        self._notify1 = []
        self._notify2 = []

    def notify1(self, name, old, new):
        self._notify1.append((name, old, new))

    def notify2(self, name, old, new):
        self._notify2.append((name, old, new))

    def test_notify_all(self):

        class A(HasTraits):
            a = Int()
            b = Float()

        a = A()
        a.on_trait_change(self.notify1)
        a.a = 0
        self.assertEqual(len(self._notify1),0)
        a.b = 0.0
        self.assertEqual(len(self._notify1),0)
        a.a = 10
        self.assertTrue(('a',0,10) in self._notify1)
        a.b = 10.0
        self.assertTrue(('b',0.0,10.0) in self._notify1)
        self.assertRaises(TraitError,setattr,a,'a','bad string')
        self.assertRaises(TraitError,setattr,a,'b','bad string')
        self._notify1 = []
        a.on_trait_change(self.notify1,remove=True)
        a.a = 20
        a.b = 20.0
        self.assertEqual(len(self._notify1),0)

    def test_notify_one(self):

        class A(HasTraits):
            a = Int()
            b = Float()

        a = A()
        a.on_trait_change(self.notify1, 'a')
        a.a = 0
        self.assertEqual(len(self._notify1),0)
        a.a = 10
        self.assertTrue(('a',0,10) in self._notify1)
        self.assertRaises(TraitError,setattr,a,'a','bad string')

    def test_subclass(self):

        class A(HasTraits):
            a = Int()

        class B(A):
            b = Float()

        b = B()
        self.assertEqual(b.a,0)
        self.assertEqual(b.b,0.0)
        b.a = 100
        b.b = 100.0
        self.assertEqual(b.a,100)
        self.assertEqual(b.b,100.0)

    def test_notify_subclass(self):

        class A(HasTraits):
            a = Int()

        class B(A):
            b = Float()

        b = B()
        b.on_trait_change(self.notify1, 'a')
        b.on_trait_change(self.notify2, 'b')
        b.a = 0
        b.b = 0.0
        self.assertEqual(len(self._notify1),0)
        self.assertEqual(len(self._notify2),0)
        b.a = 10
        b.b = 10.0
        self.assertTrue(('a',0,10) in self._notify1)
        self.assertTrue(('b',0.0,10.0) in self._notify2)

    def test_static_notify(self):

        class A(HasTraits):
            a = Int()
            _notify1 = []
            def _a_changed(self, name, old, new):
                self._notify1.append((name, old, new))

        a = A()
        a.a = 0
        # This is broken!!!
        self.assertEqual(len(a._notify1),0)
        a.a = 10
        self.assertTrue(('a',0,10) in a._notify1)

        class B(A):
            b = Float()
            _notify2 = []
            def _b_changed(self, name, old, new):
                self._notify2.append((name, old, new))

        b = B()
        b.a = 10
        b.b = 10.0
        self.assertTrue(('a',0,10) in b._notify1)
        self.assertTrue(('b',0.0,10.0) in b._notify2)

    def test_notify_args(self):

        def callback0():
            self.cb = ()
        def callback1(name):
            self.cb = (name,)
        def callback2(name, new):
            self.cb = (name, new)
        def callback3(name, old, new):
            self.cb = (name, old, new)
        def callback4(name, old, new, obj):
            self.cb = (name, old, new, obj)

        class A(HasTraits):
            a = Int()

        a = A()
        a.on_trait_change(callback0, 'a')
        a.a = 10
        self.assertEqual(self.cb,())
        a.on_trait_change(callback0, 'a', remove=True)

        a.on_trait_change(callback1, 'a')
        a.a = 100
        self.assertEqual(self.cb,('a',))
        a.on_trait_change(callback1, 'a', remove=True)

        a.on_trait_change(callback2, 'a')
        a.a = 1000
        self.assertEqual(self.cb,('a',1000))
        a.on_trait_change(callback2, 'a', remove=True)

        a.on_trait_change(callback3, 'a')
        a.a = 10000
        self.assertEqual(self.cb,('a',1000,10000))
        a.on_trait_change(callback3, 'a', remove=True)

        a.on_trait_change(callback4, 'a')
        a.a = 100000
        self.assertEqual(self.cb,('a',10000,100000,a))
        self.assertEqual(len(a._trait_notifiers['a']['change']), 1)
        a.on_trait_change(callback4, 'a', remove=True)

        self.assertEqual(len(a._trait_notifiers['a']['change']), 0)

    def test_notify_only_once(self):

        class A(HasTraits):
            listen_to = ['a']
            
            a = Int(0)
            b = 0
            
            def __init__(self, **kwargs):
                super(A, self).__init__(**kwargs)
                self.on_trait_change(self.listener1, ['a'])
            
            def listener1(self, name, old, new):
                self.b += 1

        class B(A):
                    
            c = 0
            d = 0
            
            def __init__(self, **kwargs):
                super(B, self).__init__(**kwargs)
                self.on_trait_change(self.listener2)
            
            def listener2(self, name, old, new):
                self.c += 1
            
            def _a_changed(self, name, old, new):
                self.d += 1

        b = B()
        b.a += 1
        self.assertEqual(b.b, b.c)
        self.assertEqual(b.b, b.d)
        b.a += 1
        self.assertEqual(b.b, b.c)
        self.assertEqual(b.b, b.d)

class TestObserveDecorator(TestCase):

    def setUp(self):
        self._notify1 = []
        self._notify2 = []

    def notify1(self, change):
        self._notify1.append(change)

    def notify2(self, change):
        self._notify2.append(change)

    def test_notify_all(self):

        class A(HasTraits):
            a = Int()
            b = Float()

        a = A()
        a.observe(self.notify1)
        a.a = 0
        self.assertEqual(len(self._notify1),0)
        a.b = 0.0
        self.assertEqual(len(self._notify1),0)
        a.a = 10
        change = change_dict('a', 0, 10, a, 'change')
        self.assertTrue(change in self._notify1)
        a.b = 10.0
        change = change_dict('b', 0.0, 10.0, a, 'change')
        self.assertTrue(change in self._notify1)
        self.assertRaises(TraitError,setattr,a,'a','bad string')
        self.assertRaises(TraitError,setattr,a,'b','bad string')
        self._notify1 = []
        a.unobserve(self.notify1)
        a.a = 20
        a.b = 20.0
        self.assertEqual(len(self._notify1),0)

    def test_notify_one(self):

        class A(HasTraits):
            a = Int()
            b = Float()

        a = A()
        a.observe(self.notify1, 'a')
        a.a = 0
        self.assertEqual(len(self._notify1),0)
        a.a = 10
        change = change_dict('a', 0, 10, a, 'change')
        self.assertTrue(change in self._notify1)
        self.assertRaises(TraitError,setattr,a,'a','bad string')

    def test_subclass(self):

        class A(HasTraits):
            a = Int()

        class B(A):
            b = Float()

        b = B()
        self.assertEqual(b.a,0)
        self.assertEqual(b.b,0.0)
        b.a = 100
        b.b = 100.0
        self.assertEqual(b.a,100)
        self.assertEqual(b.b,100.0)

    def test_notify_subclass(self):

        class A(HasTraits):
            a = Int()

        class B(A):
            b = Float()

        b = B()
        b.observe(self.notify1, 'a')
        b.observe(self.notify2, 'b')
        b.a = 0
        b.b = 0.0
        self.assertEqual(len(self._notify1),0)
        self.assertEqual(len(self._notify2),0)
        b.a = 10
        b.b = 10.0
        change = change_dict('a', 0, 10, b, 'change')
        self.assertTrue(change in self._notify1)
        change = change_dict('b', 0.0, 10.0, b, 'change')
        self.assertTrue(change in self._notify2)

    def test_static_notify(self):

        class A(HasTraits):
            a = Int()
            b = Int()
            _notify1 = []
            _notify_any = []
            
            @observe('a')
            def _a_changed(self, change):
                self._notify1.append(change)

            @observe(All)
            def _any_changed(self, change):
                self._notify_any.append(change)

        a = A()
        a.a = 0
        self.assertEqual(len(a._notify1),0)
        a.a = 10
        change = change_dict('a', 0, 10, a, 'change')
        self.assertTrue(change in a._notify1)
        a.b = 1
        self.assertEqual(len(a._notify_any), 2)
        change = change_dict('b', 0, 1, a, 'change')
        self.assertTrue(change in a._notify_any)

        class B(A):
            b = Float()
            _notify2 = []
            @observe('b')
            def _b_changed(self, change):
                self._notify2.append(change)

        b = B()
        b.a = 10
        b.b = 10.0
        change = change_dict('a', 0, 10, b, 'change')
        self.assertTrue(change in b._notify1)
        change = change_dict('b', 0.0, 10.0, b, 'change')
        self.assertTrue(change in b._notify2)

    def test_notify_args(self):

        def callback0():
            self.cb = ()
        def callback1(change):
            self.cb = change

        class A(HasTraits):
            a = Int()

        a = A()
        a.on_trait_change(callback0, 'a')
        a.a = 10
        self.assertEqual(self.cb,())
        a.unobserve(callback0, 'a')

        a.observe(callback1, 'a')
        a.a = 100
        change = change_dict('a', 10, 100, a, 'change')
        self.assertEqual(self.cb, change)
        self.assertEqual(len(a._trait_notifiers['a']['change']), 1)
        a.unobserve(callback1, 'a')

        self.assertEqual(len(a._trait_notifiers['a']['change']), 0)

    def test_notify_only_once(self):

        class A(HasTraits):
            listen_to = ['a']
            
            a = Int(0)
            b = 0
            
            def __init__(self, **kwargs):
                super(A, self).__init__(**kwargs)
                self.observe(self.listener1, ['a'])
            
            def listener1(self, change):
                self.b += 1

        class B(A):
                    
            c = 0
            d = 0
            
            def __init__(self, **kwargs):
                super(B, self).__init__(**kwargs)
                self.observe(self.listener2)
            
            def listener2(self, change):
                self.c += 1
            
            @observe('a')
            def _a_changed(self, change):
                self.d += 1

        b = B()
        b.a += 1
        self.assertEqual(b.b, b.c)
        self.assertEqual(b.b, b.d)
        b.a += 1
        self.assertEqual(b.b, b.c)
        self.assertEqual(b.b, b.d)


class TestHasTraits(TestCase):

    def test_trait_names(self):
        class A(HasTraits):
            i = Int()
            f = Float()
        a = A()
        self.assertEqual(sorted(a.trait_names()),['f','i'])
        self.assertEqual(sorted(A.class_trait_names()),['f','i'])
        self.assertTrue(a.has_trait('f'))
        self.assertFalse(a.has_trait('g'))

    def test_trait_metadata_deprecated(self):
        with expected_warnings(['metadata should be set using the \.tag\(\) method']):
            class A(HasTraits):
                i = Int(config_key='MY_VALUE')
        a = A()
        self.assertEqual(a.trait_metadata('i','config_key'), 'MY_VALUE')

    def test_trait_metadata(self):
        class A(HasTraits):
            i = Int().tag(config_key='MY_VALUE')
        a = A()
        self.assertEqual(a.trait_metadata('i','config_key'), 'MY_VALUE')

    def test_trait_metadata_default(self):
        class A(HasTraits):
            i = Int()
        a = A()
        self.assertEqual(a.trait_metadata('i', 'config_key'), None)
        self.assertEqual(a.trait_metadata('i', 'config_key', 'default'), 'default')

    def test_traits(self):
        class A(HasTraits):
            i = Int()
            f = Float()
        a = A()
        self.assertEqual(a.traits(), dict(i=A.i, f=A.f))
        self.assertEqual(A.class_traits(), dict(i=A.i, f=A.f))

    def test_traits_metadata(self):
        class A(HasTraits):
            i = Int().tag(config_key='VALUE1', other_thing='VALUE2')
            f = Float().tag(config_key='VALUE3', other_thing='VALUE2')
            j = Int(0)
        a = A()
        self.assertEqual(a.traits(), dict(i=A.i, f=A.f, j=A.j))
        traits = a.traits(config_key='VALUE1', other_thing='VALUE2')
        self.assertEqual(traits, dict(i=A.i))

        # This passes, but it shouldn't because I am replicating a bug in
        # traits.
        traits = a.traits(config_key=lambda v: True)
        self.assertEqual(traits, dict(i=A.i, f=A.f, j=A.j))

    def test_traits_metadata_deprecated(self):
        with expected_warnings(['metadata should be set using the \.tag\(\) method']*2):
            class A(HasTraits):
                i = Int(config_key='VALUE1', other_thing='VALUE2')
                f = Float(config_key='VALUE3', other_thing='VALUE2')
                j = Int(0)
        a = A()
        self.assertEqual(a.traits(), dict(i=A.i, f=A.f, j=A.j))
        traits = a.traits(config_key='VALUE1', other_thing='VALUE2')
        self.assertEqual(traits, dict(i=A.i))

        # This passes, but it shouldn't because I am replicating a bug in
        # traits.
        traits = a.traits(config_key=lambda v: True)
        self.assertEqual(traits, dict(i=A.i, f=A.f, j=A.j))


    def test_init(self):
        class A(HasTraits):
            i = Int()
            x = Float()
        a = A(i=1, x=10.0)
        self.assertEqual(a.i, 1)
        self.assertEqual(a.x, 10.0)

    def test_positional_args(self):
        class A(HasTraits):
            i = Int(0)
            def __init__(self, i):
                super(A, self).__init__()
                self.i = i
        
        a = A(5)
        self.assertEqual(a.i, 5)
        # should raise TypeError if no positional arg given
        self.assertRaises(TypeError, A)

#-----------------------------------------------------------------------------
# Tests for specific trait types
#-----------------------------------------------------------------------------


class TestType(TestCase):

    def test_default(self):

        class B(object): pass
        class A(HasTraits):
            klass = Type(allow_none=True)

        a = A()
        self.assertEqual(a.klass, object)

        a.klass = B
        self.assertEqual(a.klass, B)
        self.assertRaises(TraitError, setattr, a, 'klass', 10)

    def test_default_options(self):

        class B(object): pass
        class C(B): pass
        class A(HasTraits):
            # Different possible combinations of options for default_value
            # and klass. default_value=None is only valid with allow_none=True.
            k1 = Type()
            k2 = Type(None, allow_none=True)
            k3 = Type(B)
            k4 = Type(klass=B)
            k5 = Type(default_value=None, klass=B, allow_none=True)
            k6 = Type(default_value=C, klass=B)

        self.assertIs(A.k1.default_value, object)
        self.assertIs(A.k1.klass, object)
        self.assertIs(A.k2.default_value, None)
        self.assertIs(A.k2.klass, object)
        self.assertIs(A.k3.default_value, B)
        self.assertIs(A.k3.klass, B)
        self.assertIs(A.k4.default_value, B)
        self.assertIs(A.k4.klass, B)
        self.assertIs(A.k5.default_value, None)
        self.assertIs(A.k5.klass, B)
        self.assertIs(A.k6.default_value, C)
        self.assertIs(A.k6.klass, B)

        a = A()
        self.assertIs(a.k1, object)
        self.assertIs(a.k2, None)
        self.assertIs(a.k3, B)
        self.assertIs(a.k4, B)
        self.assertIs(a.k5, None)
        self.assertIs(a.k6, C)

    def test_value(self):

        class B(object): pass
        class C(object): pass
        class A(HasTraits):
            klass = Type(B)

        a = A()
        self.assertEqual(a.klass, B)
        self.assertRaises(TraitError, setattr, a, 'klass', C)
        self.assertRaises(TraitError, setattr, a, 'klass', object)
        a.klass = B

    def test_allow_none(self):

        class B(object): pass
        class C(B): pass
        class A(HasTraits):
            klass = Type(B)

        a = A()
        self.assertEqual(a.klass, B)
        self.assertRaises(TraitError, setattr, a, 'klass', None)
        a.klass = C
        self.assertEqual(a.klass, C)

    def test_validate_klass(self):

        class A(HasTraits):
            klass = Type('no strings allowed')

        self.assertRaises(ImportError, A)

        class A(HasTraits):
            klass = Type('rub.adub.Duck')

        self.assertRaises(ImportError, A)

    def test_validate_default(self):

        class B(object): pass
        class A(HasTraits):
            klass = Type('bad default', B)

        self.assertRaises(ImportError, A)

        class C(HasTraits):
            klass = Type(None, B)

        self.assertRaises(TraitError, getattr, C(), 'klass')

    def test_str_klass(self):

        class A(HasTraits):
            klass = Type('ipython_genutils.ipstruct.Struct')

        from ipython_genutils.ipstruct import Struct
        a = A()
        a.klass = Struct
        self.assertEqual(a.klass, Struct)

        self.assertRaises(TraitError, setattr, a, 'klass', 10)

    def test_set_str_klass(self):

        class A(HasTraits):
            klass = Type()

        a = A(klass='ipython_genutils.ipstruct.Struct')
        from ipython_genutils.ipstruct import Struct
        self.assertEqual(a.klass, Struct)

class TestInstance(TestCase):

    def test_basic(self):
        class Foo(object): pass
        class Bar(Foo): pass
        class Bah(object): pass

        class A(HasTraits):
            inst = Instance(Foo, allow_none=True)

        a = A()
        self.assertTrue(a.inst is None)
        a.inst = Foo()
        self.assertTrue(isinstance(a.inst, Foo))
        a.inst = Bar()
        self.assertTrue(isinstance(a.inst, Foo))
        self.assertRaises(TraitError, setattr, a, 'inst', Foo)
        self.assertRaises(TraitError, setattr, a, 'inst', Bar)
        self.assertRaises(TraitError, setattr, a, 'inst', Bah())

    def test_default_klass(self):
        class Foo(object): pass
        class Bar(Foo): pass
        class Bah(object): pass

        class FooInstance(Instance):
            klass = Foo

        class A(HasTraits):
            inst = FooInstance(allow_none=True)

        a = A()
        self.assertTrue(a.inst is None)
        a.inst = Foo()
        self.assertTrue(isinstance(a.inst, Foo))
        a.inst = Bar()
        self.assertTrue(isinstance(a.inst, Foo))
        self.assertRaises(TraitError, setattr, a, 'inst', Foo)
        self.assertRaises(TraitError, setattr, a, 'inst', Bar)
        self.assertRaises(TraitError, setattr, a, 'inst', Bah())

    def test_unique_default_value(self):
        class Foo(object): pass
        class A(HasTraits):
            inst = Instance(Foo,(),{})

        a = A()
        b = A()
        self.assertTrue(a.inst is not b.inst)

    def test_args_kw(self):
        class Foo(object):
            def __init__(self, c): self.c = c
        class Bar(object): pass
        class Bah(object):
            def __init__(self, c, d):
                self.c = c; self.d = d

        class A(HasTraits):
            inst = Instance(Foo, (10,))
        a = A()
        self.assertEqual(a.inst.c, 10)

        class B(HasTraits):
            inst = Instance(Bah, args=(10,), kw=dict(d=20))
        b = B()
        self.assertEqual(b.inst.c, 10)
        self.assertEqual(b.inst.d, 20)

        class C(HasTraits):
            inst = Instance(Foo, allow_none=True)
        c = C()
        self.assertTrue(c.inst is None)

    def test_bad_default(self):
        class Foo(object): pass

        class A(HasTraits):
            inst = Instance(Foo)

        a = A()
        with self.assertRaises(TraitError):
            a.inst

    def test_instance(self):
        class Foo(object): pass

        def inner():
            class A(HasTraits):
                inst = Instance(Foo())

        self.assertRaises(TraitError, inner)


class TestThis(TestCase):

    def test_this_class(self):
        class Foo(HasTraits):
            this = This()

        f = Foo()
        self.assertEqual(f.this, None)
        g = Foo()
        f.this = g
        self.assertEqual(f.this, g)
        self.assertRaises(TraitError, setattr, f, 'this', 10)

    def test_this_inst(self):
        class Foo(HasTraits):
            this = This()

        f = Foo()
        f.this = Foo()
        self.assertTrue(isinstance(f.this, Foo))

    def test_subclass(self):
        class Foo(HasTraits):
            t = This()
        class Bar(Foo):
            pass
        f = Foo()
        b = Bar()
        f.t = b
        b.t = f
        self.assertEqual(f.t, b)
        self.assertEqual(b.t, f)

    def test_subclass_override(self):
        class Foo(HasTraits):
            t = This()
        class Bar(Foo):
            t = This()
        f = Foo()
        b = Bar()
        f.t = b
        self.assertEqual(f.t, b)
        self.assertRaises(TraitError, setattr, b, 't', f)

    def test_this_in_container(self):

        class Tree(HasTraits):
            value = Unicode()
            leaves = List(This())

        tree = Tree(
            value='foo',
            leaves=[Tree(value='bar'), Tree(value='buzz')]
        )

        with self.assertRaises(TraitError):
            tree.leaves = [1, 2]

class TraitTestBase(TestCase):
    """A best testing class for basic trait types."""

    def assign(self, value):
        self.obj.value = value

    def coerce(self, value):
        return value

    def test_good_values(self):
        if hasattr(self, '_good_values'):
            for value in self._good_values:
                self.assign(value)
                self.assertEqual(self.obj.value, self.coerce(value))

    def test_bad_values(self):
        if hasattr(self, '_bad_values'):
            for value in self._bad_values:
                try:
                    self.assertRaises(TraitError, self.assign, value)
                except AssertionError:
                    assert False, value

    def test_default_value(self):
        if hasattr(self, '_default_value'):
            self.assertEqual(self._default_value, self.obj.value)

    def test_allow_none(self):
        if (hasattr(self, '_bad_values') and hasattr(self, '_good_values') and
        None in self._bad_values):
            trait=self.obj.traits()['value']
            try:
                trait.allow_none = True
                self._bad_values.remove(None)
                #skip coerce. Allow None casts None to None.
                self.assign(None)
                self.assertEqual(self.obj.value,None)
                self.test_good_values()
                self.test_bad_values()
            finally:
                #tear down
                trait.allow_none = False
                self._bad_values.append(None)

    def tearDown(self):
        # restore default value after tests, if set
        if hasattr(self, '_default_value'):
            self.obj.value = self._default_value


class AnyTrait(HasTraits):

    value = Any()

class AnyTraitTest(TraitTestBase):

    obj = AnyTrait()

    _default_value = None
    _good_values   = [10.0, 'ten', u'ten', [10], {'ten': 10},(10,), None, 1j]
    _bad_values    = []

class UnionTrait(HasTraits):

    value = Union([Type(), Bool()])

class UnionTraitTest(TraitTestBase):

    obj = UnionTrait(value='ipython_genutils.ipstruct.Struct')
    _good_values = [int, float, True]
    _bad_values = [[], (0,), 1j]

class OrTrait(HasTraits):

    value = Bool() | Unicode()

class OrTraitTest(TraitTestBase):

    obj = OrTrait()
    _good_values = [True, False, 'ten']
    _bad_values = [[], (0,), 1j]

class IntTrait(HasTraits):

    value = Int(99, min=-100)

class TestInt(TraitTestBase):

    obj = IntTrait()
    _default_value = 99
    _good_values   = [10, -10]
    _bad_values    = ['ten', u'ten', [10], {'ten': 10}, (10,), None, 1j,
                      10.1, -10.1, '10L', '-10L', '10.1', '-10.1', u'10L',
                      u'-10L', u'10.1', u'-10.1',  '10', '-10', u'10', -200]
    if not six.PY3:
        _bad_values.extend([long(10), long(-10), 10*sys.maxint, -10*sys.maxint])


class CIntTrait(HasTraits):
    value = CInt('5')

class TestCInt(TraitTestBase):
    obj = CIntTrait()

    _default_value = 5
    _good_values   = ['10', '-10', u'10', u'-10', 10, 10.0, -10.0, 10.1]
    _bad_values    = ['ten', u'ten', [10], {'ten': 10},(10,),
                      None, 1j, '10.1', u'10.1']

    def coerce(self, n):
        return int(n)


class MinBoundCIntTrait(HasTraits):
    value = CInt('5', min=3)

class TestMinBoundCInt(TestCInt):
    obj = MinBoundCIntTrait()

    _default_value = 5
    _good_values   = [3, 3.0, '3']
    _bad_values    = [2.6, 2, -3, -3.0]


class LongTrait(HasTraits):

    value = Long(99 if six.PY3 else long(99))

class TestLong(TraitTestBase):

    obj = LongTrait()

    _default_value = 99 if six.PY3 else long(99)
    _good_values   = [10, -10]
    _bad_values    = ['ten', u'ten', [10], {'ten': 10},(10,),
                      None, 1j, 10.1, -10.1, '10', '-10', '10L', '-10L', '10.1',
                      '-10.1', u'10', u'-10', u'10L', u'-10L', u'10.1',
                      u'-10.1']
    if not six.PY3:
        # maxint undefined on py3, because int == long
        _good_values.extend([long(10), long(-10), 10*sys.maxint, -10*sys.maxint])
        _bad_values.extend([[long(10)], (long(10),)])

    @mark.skipif(six.PY3, reason="not relevant on py3")
    def test_cast_small(self):
        """Long casts ints to long"""
        self.obj.value = 10
        self.assertEqual(type(self.obj.value), long)


class MinBoundLongTrait(HasTraits):
    value = Long(99 if six.PY3 else long(99), min=5)

class TestMinBoundLong(TraitTestBase):
    obj = MinBoundLongTrait()

    _default_value = 99 if six.PY3 else long(99)
    _good_values   = [5, 10]
    _bad_values    = [4, -10]


class MaxBoundLongTrait(HasTraits):
    value = Long(5 if six.PY3 else long(5), max=10)

class TestMaxBoundLong(TraitTestBase):
    obj = MaxBoundLongTrait()

    _default_value = 5 if six.PY3 else long(5)
    _good_values   = [10, -2]
    _bad_values    = [11, 20]


class CLongTrait(HasTraits):
    value = CLong('5')

class TestCLong(TraitTestBase):
    obj = CLongTrait()

    _default_value = 5 if six.PY3 else long(5)
    _good_values   = ['10', '-10', u'10', u'-10', 10, 10.0, -10.0, 10.1]
    _bad_values    = ['ten', u'ten', [10], {'ten': 10},(10,),
                      None, 1j, '10.1', u'10.1']

    def coerce(self, n):
        return int(n) if six.PY3 else long(n)


class MaxBoundCLongTrait(HasTraits):
    value = CLong('5', max=10)

class TestMaxBoundCLong(TestCLong):
    obj = MaxBoundCLongTrait()

    _default_value = 5 if six.PY3 else long(5)
    _good_values   = [10, '10', 10.3]
    _bad_values    = [11.0, '11']


class IntegerTrait(HasTraits):
    value = Integer(1)

class TestInteger(TestLong):
    obj = IntegerTrait()
    _default_value = 1

    def coerce(self, n):
        return int(n)

    @mark.skipif(six.PY3, reason="not relevant on py3")
    def test_cast_small(self):
        """Integer casts small longs to int"""

        self.obj.value = long(100)
        self.assertEqual(type(self.obj.value), int)


class MinBoundIntegerTrait(HasTraits):
    value = Integer(5, min=3)

class TestMinBoundInteger(TraitTestBase):
    obj = MinBoundIntegerTrait()

    _default_value = 5
    _good_values   = 3, 20
    _bad_values    = [2, -10]


class MaxBoundIntegerTrait(HasTraits):
    value = Integer(1, max=3)

class TestMaxBoundInteger(TraitTestBase):
    obj = MaxBoundIntegerTrait()

    _default_value = 1
    _good_values   = 3, -2
    _bad_values    = [4, 10]


class FloatTrait(HasTraits):

    value = Float(99.0, max=200.0)

class TestFloat(TraitTestBase):

    obj = FloatTrait()

    _default_value = 99.0
    _good_values   = [10, -10, 10.1, -10.1]
    _bad_values    = ['ten', u'ten', [10], {'ten': 10}, (10,), None,
                      1j, '10', '-10', '10L', '-10L', '10.1', '-10.1', u'10',
                      u'-10', u'10L', u'-10L', u'10.1', u'-10.1', 201.0]
    if not six.PY3:
        _bad_values.extend([long(10), long(-10)])


class CFloatTrait(HasTraits):

    value = CFloat('99.0', max=200.0)

class TestCFloat(TraitTestBase):

    obj = CFloatTrait()

    _default_value = 99.0
    _good_values   = [10, 10.0, 10.5, '10.0', '10', '-10', '10.0', u'10']
    _bad_values    = ['ten', u'ten', [10], {'ten': 10}, (10,), None, 1j,
                      200.1, '200.1']

    def coerce(self, v):
        return float(v)


class ComplexTrait(HasTraits):

    value = Complex(99.0-99.0j)

class TestComplex(TraitTestBase):

    obj = ComplexTrait()

    _default_value = 99.0-99.0j
    _good_values   = [10, -10, 10.1, -10.1, 10j, 10+10j, 10-10j,
                      10.1j, 10.1+10.1j, 10.1-10.1j]
    _bad_values    = [u'10L', u'-10L', 'ten', [10], {'ten': 10},(10,), None]
    if not six.PY3:
        _bad_values.extend([long(10), long(-10)])


class BytesTrait(HasTraits):

    value = Bytes(b'string')

class TestBytes(TraitTestBase):

    obj = BytesTrait()

    _default_value = b'string'
    _good_values   = [b'10', b'-10', b'10L',
                      b'-10L', b'10.1', b'-10.1', b'string']
    _bad_values    = [10, -10, 10.1, -10.1, 1j, [10],
                      ['ten'],{'ten': 10},(10,), None,  u'string']
    if not six.PY3:
        _bad_values.extend([long(10), long(-10)])


class UnicodeTrait(HasTraits):

    value = Unicode(u'unicode')

class TestUnicode(TraitTestBase):

    obj = UnicodeTrait()

    _default_value = u'unicode'
    _good_values   = ['10', '-10', '10L', '-10L', '10.1',
                      '-10.1', '', u'', 'string', u'string', u"€"]
    _bad_values    = [10, -10, 10.1, -10.1, 1j,
                      [10], ['ten'], [u'ten'], {'ten': 10},(10,), None]
    if not six.PY3:
        _bad_values.extend([long(10), long(-10)])


class ObjectNameTrait(HasTraits):
    value = ObjectName("abc")

class TestObjectName(TraitTestBase):
    obj = ObjectNameTrait()

    _default_value = "abc"
    _good_values = ["a", "gh", "g9", "g_", "_G", u"a345_"]
    _bad_values = [1, "", u"€", "9g", "!", "#abc", "aj@", "a.b", "a()", "a[0]",
                                                        None, object(), object]
    if sys.version_info[0] < 3:
        _bad_values.append(u"þ")
    else:
        _good_values.append(u"þ")  # þ=1 is valid in Python 3 (PEP 3131).


class DottedObjectNameTrait(HasTraits):
    value = DottedObjectName("a.b")

class TestDottedObjectName(TraitTestBase):
    obj = DottedObjectNameTrait()

    _default_value = "a.b"
    _good_values = ["A", "y.t", "y765.__repr__", "os.path.join", u"os.path.join"]
    _bad_values = [1, u"abc.€", "_.@", ".", ".abc", "abc.", ".abc.", None]
    if sys.version_info[0] < 3:
        _bad_values.append(u"t.þ")
    else:
        _good_values.append(u"t.þ")


class TCPAddressTrait(HasTraits):
    value = TCPAddress()

class TestTCPAddress(TraitTestBase):

    obj = TCPAddressTrait()

    _default_value = ('127.0.0.1',0)
    _good_values = [('localhost',0),('192.168.0.1',1000),('www.google.com',80)]
    _bad_values = [(0,0),('localhost',10.0),('localhost',-1), None]

class ListTrait(HasTraits):

    value = List(Int())

class TestList(TraitTestBase):

    obj = ListTrait()

    _default_value = []
    _good_values = [[], [1], list(range(10)), (1,2)]
    _bad_values = [10, [1,'a'], 'a']
    
    def coerce(self, value):
        if value is not None:
            value = list(value)
        return value

class Foo(object):
    pass

class NoneInstanceListTrait(HasTraits):
    
    value = List(Instance(Foo))

class TestNoneInstanceList(TraitTestBase):

    obj = NoneInstanceListTrait()

    _default_value = []
    _good_values = [[Foo(), Foo()], []]
    _bad_values = [[None], [Foo(), None]]


class InstanceListTrait(HasTraits):

    value = List(Instance(__name__+'.Foo'))

class TestInstanceList(TraitTestBase):

    obj = InstanceListTrait()

    def test_klass(self):
        """Test that the instance klass is properly assigned."""
        self.assertIs(self.obj.traits()['value']._trait.klass, Foo)

    _default_value = []
    _good_values = [[Foo(), Foo()], []]
    _bad_values = [['1', 2,], '1', [Foo], None]

class UnionListTrait(HasTraits):

    value = List(Int() | Bool())

class TestUnionListTrait(TraitTestBase):

    obj = UnionListTrait()

    _default_value = []
    _good_values = [[True, 1], [False, True]]
    _bad_values = [[1, 'True'], False]


class LenListTrait(HasTraits):

    value = List(Int(), [0], minlen=1, maxlen=2)

class TestLenList(TraitTestBase):

    obj = LenListTrait()

    _default_value = [0]
    _good_values = [[1], [1,2], (1,2)]
    _bad_values = [10, [1,'a'], 'a', [], list(range(3))]

    def coerce(self, value):
        if value is not None:
            value = list(value)
        return value

class TupleTrait(HasTraits):

    value = Tuple(Int(allow_none=True), default_value=(1,))

class TestTupleTrait(TraitTestBase):

    obj = TupleTrait()

    _default_value = (1,) 
    _good_values = [(1,), (0,), [1]]
    _bad_values = [10, (1, 2), ('a'), (), None]

    def coerce(self, value):
        if value is not None:
            value = tuple(value)
        return value

    def test_invalid_args(self):
        self.assertRaises(TypeError, Tuple, 5)
        self.assertRaises(TypeError, Tuple, default_value='hello')
        t = Tuple(Int(), CBytes(), default_value=(1,5))

class LooseTupleTrait(HasTraits):

    value = Tuple((1,2,3))

class TestLooseTupleTrait(TraitTestBase):

    obj = LooseTupleTrait()

    _default_value = (1,2,3)
    _good_values = [(1,), [1], (0,), tuple(range(5)), tuple('hello'), ('a',5), ()]
    _bad_values = [10, 'hello', {}, None]

    def coerce(self, value):
        if value is not None:
            value = tuple(value)
        return value

    def test_invalid_args(self):
        self.assertRaises(TypeError, Tuple, 5)
        self.assertRaises(TypeError, Tuple, default_value='hello')
        t = Tuple(Int(), CBytes(), default_value=(1,5))


class MultiTupleTrait(HasTraits):

    value = Tuple(Int(), Bytes(), default_value=[99,b'bottles'])

class TestMultiTuple(TraitTestBase):

    obj = MultiTupleTrait()

    _default_value = (99,b'bottles')
    _good_values = [(1,b'a'), (2,b'b')]
    _bad_values = ((),10, b'a', (1,b'a',3), (b'a',1), (1, u'a'))

class CRegExpTrait(HasTraits):

    value = CRegExp(r'')

class TestCRegExp(TraitTestBase):

    def coerce(self, value):
        return re.compile(value)

    obj = CRegExpTrait()

    _default_value = re.compile(r'')
    _good_values = [r'\d+', re.compile(r'\d+')]
    _bad_values = ['(', None, ()]

class DictTrait(HasTraits):
    value = Dict()

def test_dict_assignment():
    d = dict()
    c = DictTrait()
    c.value = d
    d['a'] = 5
    assert d == c.value  
    assert c.value is d


class UniformlyValueValidatedDictTrait(HasTraits):

    value = Dict(trait=Unicode(),
                 default_value={'foo': '1'})


class TestInstanceUniformlyValueValidatedDict(TraitTestBase):

    obj = UniformlyValueValidatedDictTrait()

    _default_value = {'foo': '1'}
    _good_values = [{'foo': '0', 'bar': '1'}]
    _bad_values = [{'foo': 0, 'bar': '1'}]


class NonuniformlyValueValidatedDictTrait(HasTraits):

    value = Dict(traits={'foo': Int()},
                 default_value={'foo': 1})


class TestInstanceNonuniformlyValueValidatedDict(TraitTestBase):

    obj = NonuniformlyValueValidatedDictTrait()

    _default_value = {'foo': 1}
    _good_values = [{'foo': 0, 'bar': '1'}, {'foo': 0, 'bar': 1}]
    _bad_values = [{'foo': '0', 'bar': '1'}]


class KeyValidatedDictTrait(HasTraits):

    value = Dict(key_trait=Unicode(),
                 default_value={'foo': '1'})


class TestInstanceKeyValidatedDict(TraitTestBase):

    obj = KeyValidatedDictTrait()

    _default_value = {'foo': '1'}
    _good_values = [{'foo': '0', 'bar': '1'}]
    _bad_values = [{'foo': '0', 0: '1'}]


class FullyValidatedDictTrait(HasTraits):

    value = Dict(trait=Unicode(),
                 key_trait=Unicode(),
                 traits={'foo': Int()},
                 default_value={'foo': 1})


class TestInstanceFullyValidatedDict(TraitTestBase):

    obj = FullyValidatedDictTrait()

    _default_value = {'foo': 1}
    _good_values = [{'foo': 0, 'bar': '1'}, {'foo': 1, 'bar': '2'}]
    _bad_values = [{'foo': 0, 'bar': 1}, {'foo': '0', 'bar': '1'}, {'foo': 0, 0: '1'}]


def test_dict_default_value():
    """Check that the `{}` default value of the Dict traitlet constructor is
    actually copied."""

    class Foo(HasTraits):
        d1 = Dict()
        d2 = Dict()

    foo = Foo()
    assert foo.d1 == {}
    assert foo.d2 ==  {}
    assert foo.d1 is not foo.d2


class TestValidationHook(TestCase):

    def test_parity_trait(self):
        """Verify that the early validation hook is effective"""

        class Parity(HasTraits):

            value = Int(0)
            parity = Enum(['odd', 'even'], default_value='even')

            @validate('value')
            def _value_validate(self, proposal):
                value = proposal['value']
                if self.parity == 'even' and value % 2:
                    raise TraitError('Expected an even number')
                if self.parity == 'odd' and (value % 2 == 0):
                    raise TraitError('Expected an odd number')
                return value
        
        u = Parity()
        u.parity = 'odd'
        u.value = 1  # OK
        with self.assertRaises(TraitError):
            u.value = 2  # Trait Error

        u.parity = 'even'
        u.value = 2  # OK

    def test_multiple_validate(self):
        """Verify that we can register the same validator to multiple names"""

        class OddEven(HasTraits):

            odd = Int(1)
            even = Int(0)

            @validate('odd', 'even')
            def check_valid(self, proposal):
                if proposal['trait'].name == 'odd' and not proposal['value'] % 2:
                    raise TraitError('odd should be odd')
                if proposal['trait'].name == 'even' and proposal['value'] % 2:
                    raise TraitError('even should be even')

        u = OddEven()
        u.odd = 3  # OK
        with self.assertRaises(TraitError):
            u.odd = 2  # Trait Error

        u.even = 2  # OK
        with self.assertRaises(TraitError):
            u.even = 3  # Trait Error



class TestLink(TestCase):

    def test_connect_same(self):
        """Verify two traitlets of the same type can be linked together using link."""

        # Create two simple classes with Int traitlets.
        class A(HasTraits):
            value = Int()
        a = A(value=9)
        b = A(value=8)

        # Conenct the two classes.
        c = link((a, 'value'), (b, 'value'))

        # Make sure the values are the same at the point of linking.
        self.assertEqual(a.value, b.value)

        # Change one of the values to make sure they stay in sync.
        a.value = 5
        self.assertEqual(a.value, b.value)
        b.value = 6
        self.assertEqual(a.value, b.value)

    def test_link_different(self):
        """Verify two traitlets of different types can be linked together using link."""

        # Create two simple classes with Int traitlets.
        class A(HasTraits):
            value = Int()
        class B(HasTraits):
            count = Int()
        a = A(value=9)
        b = B(count=8)

        # Conenct the two classes.
        c = link((a, 'value'), (b, 'count'))

        # Make sure the values are the same at the point of linking.
        self.assertEqual(a.value, b.count)

        # Change one of the values to make sure they stay in sync.
        a.value = 5
        self.assertEqual(a.value, b.count)
        b.count = 4
        self.assertEqual(a.value, b.count)

    def test_unlink(self):
        """Verify two linked traitlets can be unlinked."""

        # Create two simple classes with Int traitlets.
        class A(HasTraits):
            value = Int()
        a = A(value=9)
        b = A(value=8)

        # Connect the two classes.
        c = link((a, 'value'), (b, 'value'))
        a.value = 4
        c.unlink()

        # Change one of the values to make sure they don't stay in sync.
        a.value = 5
        self.assertNotEqual(a.value, b.value)

    def test_callbacks(self):
        """Verify two linked traitlets have their callbacks called once."""

        # Create two simple classes with Int traitlets.
        class A(HasTraits):
            value = Int()
        class B(HasTraits):
            count = Int()
        a = A(value=9)
        b = B(count=8)
        
        # Register callbacks that count.
        callback_count = []
        def a_callback(name, old, new):
            callback_count.append('a')
        a.on_trait_change(a_callback, 'value')
        def b_callback(name, old, new):
            callback_count.append('b')
        b.on_trait_change(b_callback, 'count')

        # Connect the two classes.
        c = link((a, 'value'), (b, 'count'))

        # Make sure b's count was set to a's value once.
        self.assertEqual(''.join(callback_count), 'b')
        del callback_count[:]

        # Make sure a's value was set to b's count once.
        b.count = 5
        self.assertEqual(''.join(callback_count), 'ba')
        del callback_count[:]

        # Make sure b's count was set to a's value once.
        a.value = 4
        self.assertEqual(''.join(callback_count), 'ab')
        del callback_count[:]

class TestDirectionalLink(TestCase):
    def test_connect_same(self):
        """Verify two traitlets of the same type can be linked together using directional_link."""

        # Create two simple classes with Int traitlets.
        class A(HasTraits):
            value = Int()
        a = A(value=9)
        b = A(value=8)

        # Conenct the two classes.
        c = directional_link((a, 'value'), (b, 'value'))

        # Make sure the values are the same at the point of linking.
        self.assertEqual(a.value, b.value)

        # Change one the value of the source and check that it synchronizes the target.
        a.value = 5
        self.assertEqual(b.value, 5)
        # Change one the value of the target and check that it has no impact on the source
        b.value = 6
        self.assertEqual(a.value, 5)

    def test_tranform(self):
        """Test transform link."""

        # Create two simple classes with Int traitlets.
        class A(HasTraits):
            value = Int()
        a = A(value=9)
        b = A(value=8)

        # Conenct the two classes.
        c = directional_link((a, 'value'), (b, 'value'), lambda x: 2 * x)

        # Make sure the values are correct at the point of linking.
        self.assertEqual(b.value, 2 * a.value)

        # Change one the value of the source and check that it modifies the target.
        a.value = 5
        self.assertEqual(b.value, 10)
        # Change one the value of the target and check that it has no impact on the source
        b.value = 6
        self.assertEqual(a.value, 5)

    def test_link_different(self):
        """Verify two traitlets of different types can be linked together using link."""

        # Create two simple classes with Int traitlets.
        class A(HasTraits):
            value = Int()
        class B(HasTraits):
            count = Int()
        a = A(value=9)
        b = B(count=8)

        # Conenct the two classes.
        c = directional_link((a, 'value'), (b, 'count'))

        # Make sure the values are the same at the point of linking.
        self.assertEqual(a.value, b.count)

        # Change one the value of the source and check that it synchronizes the target.
        a.value = 5
        self.assertEqual(b.count, 5)
        # Change one the value of the target and check that it has no impact on the source
        b.value = 6
        self.assertEqual(a.value, 5)

    def test_unlink(self):
        """Verify two linked traitlets can be unlinked."""

        # Create two simple classes with Int traitlets.
        class A(HasTraits):
            value = Int()
        a = A(value=9)
        b = A(value=8)

        # Connect the two classes.
        c = directional_link((a, 'value'), (b, 'value'))
        a.value = 4
        c.unlink()

        # Change one of the values to make sure they don't stay in sync.
        a.value = 5
        self.assertNotEqual(a.value, b.value)

class Pickleable(HasTraits):

    i = Int()
    @observe('i')
    def _i_changed(self, change): pass
    @validate('i')
    def _i_validate(self, commit):
        return commit['value']

    j = Int()
    
    def __init__(self):
        with self.hold_trait_notifications():
            self.i = 1
        self.on_trait_change(self._i_changed, 'i')

def test_pickle_hastraits():
    c = Pickleable()
    for protocol in range(pickle.HIGHEST_PROTOCOL + 1):
        p = pickle.dumps(c, protocol)
        c2 = pickle.loads(p)
        assert c2.i == c.i
        assert c2.j == c.j

    c.i = 5
    for protocol in range(pickle.HIGHEST_PROTOCOL + 1):
        p = pickle.dumps(c, protocol)
        c2 = pickle.loads(p)
        assert c2.i == c.i
        assert c2.j == c.j


def test_hold_trait_notifications():
    changes = []

    class Test(HasTraits):
        a = Integer(0)
        b = Integer(0)

        def _a_changed(self, name, old, new):
            changes.append((old, new))

        def _b_validate(self, value, trait):
            if value != 0:
                raise TraitError('Only 0 is a valid value')
            return value

    # Test context manager and nesting
    t = Test()
    with t.hold_trait_notifications():
        with t.hold_trait_notifications():
            t.a = 1
            assert t.a == 1
            assert changes == []
        t.a = 2
        assert t.a == 2
        with t.hold_trait_notifications():
            t.a = 3
            assert t.a == 3
            assert changes == []
            t.a = 4
            assert t.a == 4
            assert changes == []
        t.a = 4
        assert t.a == 4
        assert changes == []

    assert changes == [(0, 4)]
    # Test roll-back
    try:
         with t.hold_trait_notifications():
             t.b = 1  # raises a Trait error
    except:
        pass
    assert t.b == 0


class RollBack(HasTraits):
    bar = Int()
    def _bar_validate(self, value, trait):
        if value:
            raise TraitError('foobar')
        return value


class TestRollback(TestCase):

    def test_roll_back(self):

        def assign_rollback():
            RollBack(bar=1)

        self.assertRaises(TraitError, assign_rollback)


class CacheModification(HasTraits):
    foo = Int()
    bar = Int()

    def _bar_validate(self, value, trait):
        self.foo = value
        return value

    def _foo_validate(self, value, trait):
        self.bar = value
        return value


def test_cache_modification():
    CacheModification(foo=1)
    CacheModification(bar=1)


class OrderTraits(HasTraits):
    notified = Dict()
    
    a = Unicode()
    b = Unicode()
    c = Unicode()
    d = Unicode()
    e = Unicode()
    f = Unicode()
    g = Unicode()
    h = Unicode()
    i = Unicode()
    j = Unicode()
    k = Unicode()
    l = Unicode()
    
    def _notify(self, name, old, new):
        """check the value of all traits when each trait change is triggered
        
        This verifies that the values are not sensitive
        to dict ordering when loaded from kwargs
        """
        # check the value of the other traits
        # when a given trait change notification fires
        self.notified[name] = {
            c: getattr(self, c) for c in 'abcdefghijkl'
        }
    
    def __init__(self, **kwargs):
        self.on_trait_change(self._notify)
        super(OrderTraits, self).__init__(**kwargs)

def test_notification_order():
    d = {c:c for c in 'abcdefghijkl'}
    obj = OrderTraits()
    assert obj.notified == {}
    obj = OrderTraits(**d)
    notifications = {
        c: d for c in 'abcdefghijkl'
    }
    assert obj.notified == notifications



###
# Traits for Forward Declaration Tests
###
class ForwardDeclaredInstanceTrait(HasTraits):

    value = ForwardDeclaredInstance('ForwardDeclaredBar', allow_none=True)

class ForwardDeclaredTypeTrait(HasTraits):

    value = ForwardDeclaredType('ForwardDeclaredBar', allow_none=True)

class ForwardDeclaredInstanceListTrait(HasTraits):

    value = List(ForwardDeclaredInstance('ForwardDeclaredBar'))

class ForwardDeclaredTypeListTrait(HasTraits):

    value = List(ForwardDeclaredType('ForwardDeclaredBar'))
###
# End Traits for Forward Declaration Tests
###

###
# Classes for Forward Declaration Tests
###
class ForwardDeclaredBar(object):
    pass

class ForwardDeclaredBarSub(ForwardDeclaredBar):
    pass
###
# End Classes for Forward Declaration Tests
###

###
# Forward Declaration Tests
###
class TestForwardDeclaredInstanceTrait(TraitTestBase):

    obj = ForwardDeclaredInstanceTrait()
    _default_value = None
    _good_values = [None, ForwardDeclaredBar(), ForwardDeclaredBarSub()]
    _bad_values = ['foo', 3, ForwardDeclaredBar, ForwardDeclaredBarSub]

class TestForwardDeclaredTypeTrait(TraitTestBase):

    obj = ForwardDeclaredTypeTrait()
    _default_value = None
    _good_values = [None, ForwardDeclaredBar, ForwardDeclaredBarSub]
    _bad_values = ['foo', 3, ForwardDeclaredBar(), ForwardDeclaredBarSub()]

class TestForwardDeclaredInstanceList(TraitTestBase):

    obj = ForwardDeclaredInstanceListTrait()

    def test_klass(self):
        """Test that the instance klass is properly assigned."""
        self.assertIs(self.obj.traits()['value']._trait.klass, ForwardDeclaredBar)

    _default_value = []
    _good_values = [
        [ForwardDeclaredBar(), ForwardDeclaredBarSub()],
        [],
    ]
    _bad_values = [
        ForwardDeclaredBar(),
        [ForwardDeclaredBar(), 3, None],
        '1',
        # Note that this is the type, not an instance.
        [ForwardDeclaredBar],
        [None],
        None,
    ]

class TestForwardDeclaredTypeList(TraitTestBase):

    obj = ForwardDeclaredTypeListTrait()

    def test_klass(self):
        """Test that the instance klass is properly assigned."""
        self.assertIs(self.obj.traits()['value']._trait.klass, ForwardDeclaredBar)

    _default_value = []
    _good_values = [
        [ForwardDeclaredBar, ForwardDeclaredBarSub],
        [],
    ]
    _bad_values = [
        ForwardDeclaredBar,
        [ForwardDeclaredBar, 3],
        '1',
        # Note that this is an instance, not the type.
        [ForwardDeclaredBar()],
        [None],
        None,
    ]
###
# End Forward Declaration Tests
###

class TestDynamicTraits(TestCase):

    def setUp(self):
        self._notify1 = []

    def notify1(self, name, old, new):
        self._notify1.append((name, old, new))

    def test_notify_all(self):

        class A(HasTraits):
            pass

        a = A()
        self.assertTrue(not hasattr(a, 'x'))
        self.assertTrue(not hasattr(a, 'y'))

        # Dynamically add trait x.
        a.add_traits(x=Int())
        self.assertTrue(hasattr(a, 'x'))
        self.assertTrue(isinstance(a, (A, )))

        # Dynamically add trait y.
        a.add_traits(y=Float())
        self.assertTrue(hasattr(a, 'y'))
        self.assertTrue(isinstance(a, (A, )))
        self.assertEqual(a.__class__.__name__, A.__name__)

        # Create a new instance and verify that x and y
        # aren't defined.
        b = A()
        self.assertTrue(not hasattr(b, 'x'))
        self.assertTrue(not hasattr(b, 'y'))

        # Verify that notification works like normal.
        a.on_trait_change(self.notify1)
        a.x = 0
        self.assertEqual(len(self._notify1), 0)
        a.y = 0.0
        self.assertEqual(len(self._notify1), 0)
        a.x = 10
        self.assertTrue(('x', 0, 10) in self._notify1)
        a.y = 10.0
        self.assertTrue(('y', 0.0, 10.0) in self._notify1)
        self.assertRaises(TraitError, setattr, a, 'x', 'bad string')
        self.assertRaises(TraitError, setattr, a, 'y', 'bad string')
        self._notify1 = []
        a.on_trait_change(self.notify1, remove=True)
        a.x = 20
        a.y = 20.0
        self.assertEqual(len(self._notify1), 0)


def test_enum_no_default():
    class C(HasTraits):
        t = Enum(['a', 'b'])

    c = C()
    c.t  = 'a'
    assert c.t == 'a'

    c = C()

    with pytest.raises(TraitError):
        t = c.t

    c = C(t='b')
    assert c.t == 'b'


def test_default_value_repr():
    class C(HasTraits):
        t = Type('traitlets.HasTraits')
        t2 = Type(HasTraits)
        n = Integer(0)
        lis = List()
        d = Dict()
    
    assert C.t.default_value_repr() == "'traitlets.HasTraits'"
    assert C.t2.default_value_repr() == "'traitlets.traitlets.HasTraits'"
    assert C.n.default_value_repr() == '0'
    assert C.lis.default_value_repr() == '[]'
    assert C.d.default_value_repr() == '{}'


class TransitionalClass(HasTraits):
    
    d = Any()
    @default('d')
    def _d_default(self):
        return TransitionalClass

    parent_super = False
    calls_super = Integer(0)
    
    @default('calls_super')
    def _calls_super_default(self):
        return -1
    
    @observe('calls_super')
    @observe_compat
    def _calls_super_changed(self, change):
        self.parent_super = change
    
    parent_override = False
    overrides = Integer(0)
    
    @observe('overrides')
    @observe_compat
    def _overrides_changed(self, change):
        self.parent_override = change


class SubClass(TransitionalClass):
    def _d_default(self):
        return SubClass
    
    subclass_super = False
    def _calls_super_changed(self, name, old, new):
        self.subclass_super = True
        super(SubClass, self)._calls_super_changed(name, old, new)
    
    subclass_override = False
    def _overrides_changed(self, name, old, new):
        self.subclass_override = True


def test_subclass_compat():
    obj = SubClass()
    obj.calls_super = 5
    assert obj.parent_super
    assert obj.subclass_super
    obj.overrides = 5
    assert obj.subclass_override
    assert not obj.parent_override
    assert obj.d is SubClass


class DefinesHandler(HasTraits):
    parent_called = False
    
    trait = Integer()
    @observe('trait')
    def handler(self, change):
        self.parent_called = True


class OverridesHandler(DefinesHandler):
    child_called = False
    
    @observe('trait')
    def handler(self, change):
        self.child_called = True


def test_subclass_override_observer():
    obj = OverridesHandler()
    obj.trait = 5
    assert obj.child_called
    assert not obj.parent_called


class DoesntRegisterHandler(DefinesHandler):
    child_called = False
    
    def handler(self, change):
        self.child_called = True


def test_subclass_override_not_registered():
    """Subclass that overrides observer and doesn't re-register unregisters both"""
    obj = DoesntRegisterHandler()
    obj.trait = 5
    assert not obj.child_called
    assert not obj.parent_called


class AddsHandler(DefinesHandler):
    child_called = False
    
    @observe('trait')
    def child_handler(self, change):
        self.child_called = True

def test_subclass_add_observer():
    obj = AddsHandler()
    obj.trait = 5
    assert obj.child_called
    assert obj.parent_called


def test_observe_iterables():

    class C(HasTraits):
        i = Integer()
        s = Unicode()

    c = C()
    recorded = {}
    def record(change):
        recorded['change'] = change

    # observe with names=set
    c.observe(record, names={'i', 's'})
    c.i = 5
    assert recorded['change'].name == 'i'
    assert recorded['change'].new == 5
    c.s = 'hi'
    assert recorded['change'].name == 's'
    assert recorded['change'].new == 'hi'

    # observe with names=custom container with iter, contains
    class MyContainer(object):
        def __init__(self, container):
            self.container = container

        def __iter__(self):
            return iter(self.container)

        def __contains__(self, key):
            return key in self.container

    c.observe(record, names=MyContainer({'i', 's'}))
    c.i = 10
    assert recorded['change'].name == 'i'
    assert recorded['change'].new == 10
    c.s = 'ok'
    assert recorded['change'].name == 's'
    assert recorded['change'].new == 'ok'


def test_super_args():
    class SuperRecorder(object):
        def __init__(self, *args, **kwargs):
            self.super_args = args
            self.super_kwargs = kwargs
    
    class SuperHasTraits(HasTraits, SuperRecorder):
        i = Integer()
    
    obj = SuperHasTraits('a1', 'a2', b=10, i=5, c='x')
    assert obj.i ==  5
    assert not hasattr(obj, 'b')
    assert not hasattr(obj, 'c')
    assert obj.super_args == ('a1' ,  'a2')
    assert obj.super_kwargs == {'b': 10 , 'c': 'x'}

def test_super_bad_args():
    class SuperHasTraits(HasTraits):
        a = Integer()
    
    if sys.version_info < (3,):
        # Legacy Python, object.__init__ warns itself, instead of raising
        w = ['object.__init__']
    else:
        w = ["Passing unrecoginized arguments"]
    with expected_warnings(w):
        obj = SuperHasTraits(a=1, b=2)
    assert obj.a ==  1 
    assert not hasattr(obj, 'b')<|MERGE_RESOLUTION|>--- conflicted
+++ resolved
@@ -252,9 +252,6 @@
         foo = Foo()
         self.assertEqual(foo.bar, 1)
 
-<<<<<<< HEAD
-    def test_union_default_value_priority(self):
-=======
     def test_union_validation_priority(self):
         class Foo(HasTraits):
             bar = Union([CInt(), Unicode()])
@@ -264,7 +261,6 @@
         self.assertEqual(foo.bar, 1)
 
     def test_union_trait_default_value(self):
->>>>>>> 6acb2414
         class Foo(HasTraits):
             bar = Union([Dict(), Int()])
         self.assertEqual(Foo().bar, {})
