--- conflicted
+++ resolved
@@ -252,19 +252,12 @@
         foo = Foo()
         self.assertEqual(foo.bar, 1)
 
-<<<<<<< HEAD
     def test_union_default_value_priority(self):
         class Foo(HasTraits):
             bar = Union([Dict(), Int()])
         self.assertEqual(Foo().bar, {})
         # generate default value from the
         # first given TraitType
-=======
-    def test_union_trait_default_value(self):
-        class Foo(HasTraits):
-            bar = Union([Dict(), Int()])
-        self.assertEqual(Foo().bar, {})
->>>>>>> 8bc4b29a
 
     def test_deprecated_metadata_access(self):
         class MyIntTT(TraitType):
