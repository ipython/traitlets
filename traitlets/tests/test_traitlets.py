# encoding: utf-8
"""Tests for traitlets.traitlets."""

# Copyright (c) IPython Development Team.
# Distributed under the terms of the Modified BSD License.
#
# Adapted from enthought.traits, Copyright (c) Enthought, Inc.,
# also under the terms of the Modified BSD License.

import pickle
import re
import sys
from ._warnings import expected_warnings

from unittest import TestCase
import pytest
from pytest import mark

from traitlets import (
    HasTraits, MetaHasTraits, TraitType, Any, Bool, CBytes, Dict, Enum,
    Int, CInt, Long, CLong, Integer, Float, CFloat, Complex, Bytes, Unicode,
    TraitError, Union, All, Undefined, Type, This, Instance, TCPAddress,
    List, Tuple, ObjectName, DottedObjectName, CRegExp, link, directional_link,
    ForwardDeclaredType, ForwardDeclaredInstance, validate, observe, default,
    observe_compat, BaseDescriptor, HasDescriptors, Container, Collection,
    Sequence, Mapping,
)

import six

def change_dict(*ordered_values):
    change_names = ('name', 'old', 'new', 'owner', 'type')
    return dict(zip(change_names, ordered_values))

#-----------------------------------------------------------------------------
# Helper classes for testing
#-----------------------------------------------------------------------------


class HasTraitsStub(HasTraits):

    def notify_change(self, change):
        self._notify_name = change['name']
        self._notify_old = change['old']
        self._notify_new = change['new']
        self._notify_type = change['type']


#-----------------------------------------------------------------------------
# Test classes
#-----------------------------------------------------------------------------


class TestTraitType(TestCase):

    def test_get_undefined(self):
        class A(HasTraits):
            a = TraitType
        a = A()
        with self.assertRaises(TraitError):
            a.a

    def test_set(self):
        class A(HasTraitsStub):
            a = TraitType

        a = A()
        a.a = 10
        self.assertEqual(a.a, 10)
        self.assertEqual(a._notify_name, 'a')
        self.assertEqual(a._notify_old, Undefined)
        self.assertEqual(a._notify_new, 10)

    def test_validate(self):
        class MyTT(TraitType):
            def validate(self, inst, value):
                return -1
        class A(HasTraitsStub):
            tt = MyTT

        a = A()
        a.tt = 10
        self.assertEqual(a.tt, -1)

    def test_default_validate(self):
        class MyIntTT(TraitType):
            def validate(self, obj, value):
                if isinstance(value, int):
                    return value
                self.error(obj, value)
        class A(HasTraits):
            tt = MyIntTT(10)
        a = A()
        self.assertEqual(a.tt, 10)

        # Defaults are validated when the HasTraits is instantiated
        class B(HasTraits):
            tt = MyIntTT('bad default')
        self.assertRaises(TraitError, getattr, B(), 'tt')

    def test_info(self):
        class A(HasTraits):
            tt = TraitType
        a = A()
        self.assertEqual(A.tt.info(), 'any value')

    def test_error(self):
        class A(HasTraits):
            tt = TraitType
        a = A()
        self.assertRaises(TraitError, A.tt.error, a, 10)

    def test_deprecated_dynamic_initializer(self):
        class A(HasTraits):
            x = Int(10)
            def _x_default(self):
                return 11
        class B(A):
            x = Int(20)
        class C(A):
            def _x_default(self):
                return 21

        a = A()
        self.assertEqual(a._trait_values, {})
        self.assertEqual(a.x, 11)
        self.assertEqual(a._trait_values, {'x': 11})
        b = B()
        self.assertEqual(b.x, 20)
        self.assertEqual(b._trait_values, {'x': 20})
        c = C()
        self.assertEqual(c._trait_values, {})
        self.assertEqual(c.x, 21)
        self.assertEqual(c._trait_values, {'x': 21})
        # Ensure that the base class remains unmolested when the _default
        # initializer gets overridden in a subclass.
        a = A()
        c = C()
        self.assertEqual(a._trait_values, {})
        self.assertEqual(a.x, 11)
        self.assertEqual(a._trait_values, {'x': 11})

    def test_deprecated_method_warnings(self):

        with expected_warnings([]):
            class ShouldntWarn(HasTraits):
                x = Integer()
                @default('x')
                def _x_default(self):
                    return 10

                @validate('x')
                def _x_validate(self, proposal):
                    return proposal.value

                @observe('x')
                def _x_changed(self, change):
                    pass

            obj = ShouldntWarn()
            obj.x = 5

        assert obj.x == 5

        with expected_warnings(['@validate', '@observe']) as w:
            class ShouldWarn(HasTraits):
                x = Integer()

                def _x_default(self):
                    return 10

                def _x_validate(self, value, _):
                    return value

                def _x_changed(self):
                    pass

            obj = ShouldWarn()
            obj.x = 5

        assert obj.x == 5

    def test_dynamic_initializer(self):

        class A(HasTraits):
            x = Int(10)

            @default('x')
            def _default_x(self):
                return 11

        class B(A):
            x = Int(20)

        class C(A):

            @default('x')
            def _default_x(self):
                return 21

        a = A()
        self.assertEqual(a._trait_values, {})
        self.assertEqual(a.x, 11)
        self.assertEqual(a._trait_values, {'x': 11})
        b = B()
        self.assertEqual(b.x, 20)
        self.assertEqual(b._trait_values, {'x': 20})
        c = C()
        self.assertEqual(c._trait_values, {})
        self.assertEqual(c.x, 21)
        self.assertEqual(c._trait_values, {'x': 21})
        # Ensure that the base class remains unmolested when the _default
        # initializer gets overridden in a subclass.
        a = A()
        c = C()
        self.assertEqual(a._trait_values, {})
        self.assertEqual(a.x, 11)
        self.assertEqual(a._trait_values, {'x': 11})

    def test_tag_metadata(self):
        class MyIntTT(TraitType):
            metadata = {'a': 1, 'b': 2}
        a = MyIntTT(10).tag(b=3, c=4)
        self.assertEqual(a.metadata, {'a': 1, 'b': 3, 'c': 4})

    def test_metadata_localized_instance(self):
        class MyIntTT(TraitType):
            metadata = {'a': 1, 'b': 2}
        a = MyIntTT(10)
        b = MyIntTT(10)
        a.metadata['c'] = 3
        # make sure that changing a's metadata didn't change b's metadata
        self.assertNotIn('c', b.metadata)

    def test_union_metadata(self):
        class Foo(HasTraits):
            bar = (Int().tag(ta=1) | Dict().tag(ta=2, ti='b')).tag(ti='a')
        foo = Foo()
        # At this point, no value has been set for bar, so value-specific
        # is not set.
        self.assertEqual(foo.trait_metadata('bar', 'ta'), None)
        self.assertEqual(foo.trait_metadata('bar', 'ti'), 'a')
        foo.bar = {}
        self.assertEqual(foo.trait_metadata('bar', 'ta'), 2)
        self.assertEqual(foo.trait_metadata('bar', 'ti'), 'b')
        foo.bar = 1
        self.assertEqual(foo.trait_metadata('bar', 'ta'), 1)
        self.assertEqual(foo.trait_metadata('bar', 'ti'), 'a')

    def test_union_default_value(self):
        class Foo(HasTraits):
            bar = Union([Dict(), Int()], default_value=1)
        foo = Foo()
        self.assertEqual(foo.bar, 1)

    def test_union_validation_priority(self):
        class Foo(HasTraits):
            bar = Union([CInt(), Unicode()])
        foo = Foo()
        foo.bar = '1'
        # validation in order of the TraitTypes given
        self.assertEqual(foo.bar, 1)

    def test_union_trait_default_value(self):
        class Foo(HasTraits):
            bar = Union([Dict(), Int()])
        self.assertEqual(Foo().bar, {})

    def test_deprecated_metadata_access(self):
        class MyIntTT(TraitType):
            metadata = {'a': 1, 'b': 2}
        a = MyIntTT(10)
        with expected_warnings(["use the instance .metadata dictionary directly"]*2):
            a.set_metadata('key', 'value')
            v = a.get_metadata('key')
        self.assertEqual(v, 'value')
        with expected_warnings(["use the instance .help string directly"]*2):
            a.set_metadata('help', 'some help')
            v = a.get_metadata('help')
        self.assertEqual(v, 'some help')

    def test_trait_types_deprecated(self):
        with expected_warnings(["Traits should be given as instances"]):
            class C(HasTraits):
                t = Int

    def test_trait_types_list_deprecated(self):
        with expected_warnings(["Traits should be given as instances"]):
            class C(HasTraits):
                t = List(Int)

    def test_trait_types_tuple_deprecated(self):
        with expected_warnings(["Traits should be given as instances"]):
            class C(HasTraits):
                t = Tuple(Int)

    def test_trait_types_dict_deprecated(self):
        with expected_warnings(["Traits should be given as instances"]):
            class C(HasTraits):
                t = Dict(Int)

class TestHasDescriptorsMeta(TestCase):

    def test_metaclass(self):
        self.assertEqual(type(HasTraits), MetaHasTraits)

        class A(HasTraits):
            a = Int()

        a = A()
        self.assertEqual(type(a.__class__), MetaHasTraits)
        self.assertEqual(a.a,0)
        a.a = 10
        self.assertEqual(a.a,10)

        class B(HasTraits):
            b = Int()

        b = B()
        self.assertEqual(b.b,0)
        b.b = 10
        self.assertEqual(b.b,10)

        class C(HasTraits):
            c = Int(30)

        c = C()
        self.assertEqual(c.c,30)
        c.c = 10
        self.assertEqual(c.c,10)

    def test_this_class(self):
        class A(HasTraits):
            t = This()
            tt = This()
        class B(A):
            tt = This()
            ttt = This()
        self.assertEqual(A.t.this_class, A)
        self.assertEqual(B.t.this_class, A)
        self.assertEqual(B.tt.this_class, B)
        self.assertEqual(B.ttt.this_class, B)

class TestHasDescriptors(TestCase):

    def test_setup_instance(self):

        class FooDescriptor(BaseDescriptor):

            def instance_init(self, inst):
                foo = inst.foo # instance should have the attr

        class HasFooDescriptors(HasDescriptors):

            fd = FooDescriptor()

            def setup_instance(self, *args, **kwargs):
                self.foo = kwargs.get('foo', None)
                super(HasFooDescriptors, self).setup_instance(*args, **kwargs)

        hfd = HasFooDescriptors(foo='bar')

class TestHasTraitsNotify(TestCase):

    def setUp(self):
        self._notify1 = []
        self._notify2 = []

    def notify1(self, name, old, new):
        self._notify1.append((name, old, new))

    def notify2(self, name, old, new):
        self._notify2.append((name, old, new))

    def test_notify_all(self):

        class A(HasTraits):
            a = Int()
            b = Float()

        a = A()
        a.on_trait_change(self.notify1)
        a.a = 0
        self.assertEqual(len(self._notify1),0)
        a.b = 0.0
        self.assertEqual(len(self._notify1),0)
        a.a = 10
        self.assertTrue(('a',0,10) in self._notify1)
        a.b = 10.0
        self.assertTrue(('b',0.0,10.0) in self._notify1)
        self.assertRaises(TraitError,setattr,a,'a','bad string')
        self.assertRaises(TraitError,setattr,a,'b','bad string')
        self._notify1 = []
        a.on_trait_change(self.notify1,remove=True)
        a.a = 20
        a.b = 20.0
        self.assertEqual(len(self._notify1),0)

    def test_notify_one(self):

        class A(HasTraits):
            a = Int()
            b = Float()

        a = A()
        a.on_trait_change(self.notify1, 'a')
        a.a = 0
        self.assertEqual(len(self._notify1),0)
        a.a = 10
        self.assertTrue(('a',0,10) in self._notify1)
        self.assertRaises(TraitError,setattr,a,'a','bad string')

    def test_subclass(self):

        class A(HasTraits):
            a = Int()

        class B(A):
            b = Float()

        b = B()
        self.assertEqual(b.a,0)
        self.assertEqual(b.b,0.0)
        b.a = 100
        b.b = 100.0
        self.assertEqual(b.a,100)
        self.assertEqual(b.b,100.0)

    def test_notify_subclass(self):

        class A(HasTraits):
            a = Int()

        class B(A):
            b = Float()

        b = B()
        b.on_trait_change(self.notify1, 'a')
        b.on_trait_change(self.notify2, 'b')
        b.a = 0
        b.b = 0.0
        self.assertEqual(len(self._notify1),0)
        self.assertEqual(len(self._notify2),0)
        b.a = 10
        b.b = 10.0
        self.assertTrue(('a',0,10) in self._notify1)
        self.assertTrue(('b',0.0,10.0) in self._notify2)

    def test_static_notify(self):

        class A(HasTraits):
            a = Int()
            _notify1 = []
            def _a_changed(self, name, old, new):
                self._notify1.append((name, old, new))

        a = A()
        a.a = 0
        # This is broken!!!
        self.assertEqual(len(a._notify1),0)
        a.a = 10
        self.assertTrue(('a',0,10) in a._notify1)

        class B(A):
            b = Float()
            _notify2 = []
            def _b_changed(self, name, old, new):
                self._notify2.append((name, old, new))

        b = B()
        b.a = 10
        b.b = 10.0
        self.assertTrue(('a',0,10) in b._notify1)
        self.assertTrue(('b',0.0,10.0) in b._notify2)

    def test_notify_args(self):

        def callback0():
            self.cb = ()
        def callback1(name):
            self.cb = (name,)
        def callback2(name, new):
            self.cb = (name, new)
        def callback3(name, old, new):
            self.cb = (name, old, new)
        def callback4(name, old, new, obj):
            self.cb = (name, old, new, obj)

        class A(HasTraits):
            a = Int()

        a = A()
        a.on_trait_change(callback0, 'a')
        a.a = 10
        self.assertEqual(self.cb,())
        a.on_trait_change(callback0, 'a', remove=True)

        a.on_trait_change(callback1, 'a')
        a.a = 100
        self.assertEqual(self.cb,('a',))
        a.on_trait_change(callback1, 'a', remove=True)

        a.on_trait_change(callback2, 'a')
        a.a = 1000
        self.assertEqual(self.cb,('a',1000))
        a.on_trait_change(callback2, 'a', remove=True)

        a.on_trait_change(callback3, 'a')
        a.a = 10000
        self.assertEqual(self.cb,('a',1000,10000))
        a.on_trait_change(callback3, 'a', remove=True)

        a.on_trait_change(callback4, 'a')
        a.a = 100000
        self.assertEqual(self.cb,('a',10000,100000,a))
        self.assertEqual(len(a._trait_notifiers['a']['change']), 1)
        a.on_trait_change(callback4, 'a', remove=True)

        self.assertEqual(len(a._trait_notifiers['a']['change']), 0)

    def test_notify_only_once(self):

        class A(HasTraits):
            listen_to = ['a']

            a = Int(0)
            b = 0

            def __init__(self, **kwargs):
                super(A, self).__init__(**kwargs)
                self.on_trait_change(self.listener1, ['a'])

            def listener1(self, name, old, new):
                self.b += 1

        class B(A):

            c = 0
            d = 0

            def __init__(self, **kwargs):
                super(B, self).__init__(**kwargs)
                self.on_trait_change(self.listener2)

            def listener2(self, name, old, new):
                self.c += 1

            def _a_changed(self, name, old, new):
                self.d += 1

        b = B()
        b.a += 1
        self.assertEqual(b.b, b.c)
        self.assertEqual(b.b, b.d)
        b.a += 1
        self.assertEqual(b.b, b.c)
        self.assertEqual(b.b, b.d)

class TestObserveDecorator(TestCase):

    def setUp(self):
        self._notify1 = []
        self._notify2 = []

    def notify1(self, change):
        self._notify1.append(change)

    def notify2(self, change):
        self._notify2.append(change)

    def test_notify_all(self):

        class A(HasTraits):
            a = Int()
            b = Float()

        a = A()
        a.observe(self.notify1)
        a.a = 0
        self.assertEqual(len(self._notify1),0)
        a.b = 0.0
        self.assertEqual(len(self._notify1),0)
        a.a = 10
        change = change_dict('a', 0, 10, a, 'change')
        self.assertTrue(change in self._notify1)
        a.b = 10.0
        change = change_dict('b', 0.0, 10.0, a, 'change')
        self.assertTrue(change in self._notify1)
        self.assertRaises(TraitError,setattr,a,'a','bad string')
        self.assertRaises(TraitError,setattr,a,'b','bad string')
        self._notify1 = []
        a.unobserve(self.notify1)
        a.a = 20
        a.b = 20.0
        self.assertEqual(len(self._notify1),0)

    def test_notify_one(self):

        class A(HasTraits):
            a = Int()
            b = Float()

        a = A()
        a.observe(self.notify1, 'a')
        a.a = 0
        self.assertEqual(len(self._notify1),0)
        a.a = 10
        change = change_dict('a', 0, 10, a, 'change')
        self.assertTrue(change in self._notify1)
        self.assertRaises(TraitError,setattr,a,'a','bad string')

    def test_subclass(self):

        class A(HasTraits):
            a = Int()

        class B(A):
            b = Float()

        b = B()
        self.assertEqual(b.a,0)
        self.assertEqual(b.b,0.0)
        b.a = 100
        b.b = 100.0
        self.assertEqual(b.a,100)
        self.assertEqual(b.b,100.0)

    def test_notify_subclass(self):

        class A(HasTraits):
            a = Int()

        class B(A):
            b = Float()

        b = B()
        b.observe(self.notify1, 'a')
        b.observe(self.notify2, 'b')
        b.a = 0
        b.b = 0.0
        self.assertEqual(len(self._notify1),0)
        self.assertEqual(len(self._notify2),0)
        b.a = 10
        b.b = 10.0
        change = change_dict('a', 0, 10, b, 'change')
        self.assertTrue(change in self._notify1)
        change = change_dict('b', 0.0, 10.0, b, 'change')
        self.assertTrue(change in self._notify2)

    def test_static_notify(self):

        class A(HasTraits):
            a = Int()
            b = Int()
            _notify1 = []
            _notify_any = []

            @observe('a')
            def _a_changed(self, change):
                self._notify1.append(change)

            @observe(All)
            def _any_changed(self, change):
                self._notify_any.append(change)

        a = A()
        a.a = 0
        self.assertEqual(len(a._notify1),0)
        a.a = 10
        change = change_dict('a', 0, 10, a, 'change')
        self.assertTrue(change in a._notify1)
        a.b = 1
        self.assertEqual(len(a._notify_any), 2)
        change = change_dict('b', 0, 1, a, 'change')
        self.assertTrue(change in a._notify_any)

        class B(A):
            b = Float()
            _notify2 = []
            @observe('b')
            def _b_changed(self, change):
                self._notify2.append(change)

        b = B()
        b.a = 10
        b.b = 10.0
        change = change_dict('a', 0, 10, b, 'change')
        self.assertTrue(change in b._notify1)
        change = change_dict('b', 0.0, 10.0, b, 'change')
        self.assertTrue(change in b._notify2)

    def test_notify_args(self):

        def callback0():
            self.cb = ()
        def callback1(change):
            self.cb = change

        class A(HasTraits):
            a = Int()

        a = A()
        a.on_trait_change(callback0, 'a')
        a.a = 10
        self.assertEqual(self.cb,())
        a.unobserve(callback0, 'a')

        a.observe(callback1, 'a')
        a.a = 100
        change = change_dict('a', 10, 100, a, 'change')
        self.assertEqual(self.cb, change)
        self.assertEqual(len(a._trait_notifiers['a']['change']), 1)
        a.unobserve(callback1, 'a')

        self.assertEqual(len(a._trait_notifiers['a']['change']), 0)

    def test_notify_only_once(self):

        class A(HasTraits):
            listen_to = ['a']

            a = Int(0)
            b = 0

            def __init__(self, **kwargs):
                super(A, self).__init__(**kwargs)
                self.observe(self.listener1, ['a'])

            def listener1(self, change):
                self.b += 1

        class B(A):

            c = 0
            d = 0

            def __init__(self, **kwargs):
                super(B, self).__init__(**kwargs)
                self.observe(self.listener2)

            def listener2(self, change):
                self.c += 1

            @observe('a')
            def _a_changed(self, change):
                self.d += 1

        b = B()
        b.a += 1
        self.assertEqual(b.b, b.c)
        self.assertEqual(b.b, b.d)
        b.a += 1
        self.assertEqual(b.b, b.c)
        self.assertEqual(b.b, b.d)


class TestHasTraits(TestCase):

    def test_trait_names(self):
        class A(HasTraits):
            i = Int()
            f = Float()
        a = A()
        self.assertEqual(sorted(a.trait_names()),['f','i'])
        self.assertEqual(sorted(A.class_trait_names()),['f','i'])
        self.assertTrue(a.has_trait('f'))
        self.assertFalse(a.has_trait('g'))

    def test_trait_has_value(self):
        class A(HasTraits):
            i = Int()
            f = Float()
        a = A()
        self.assertFalse(a.trait_has_value('f'))
        self.assertFalse(a.trait_has_value('g'))
        a.i = 1
        a.f
        self.assertTrue(a.trait_has_value('i'))
        self.assertTrue(a.trait_has_value('f'))

    def test_trait_metadata_deprecated(self):
        with expected_warnings(['metadata should be set using the \.tag\(\) method']):
            class A(HasTraits):
                i = Int(config_key='MY_VALUE')
        a = A()
        self.assertEqual(a.trait_metadata('i','config_key'), 'MY_VALUE')

    def test_trait_metadata(self):
        class A(HasTraits):
            i = Int().tag(config_key='MY_VALUE')
        a = A()
        self.assertEqual(a.trait_metadata('i','config_key'), 'MY_VALUE')

    def test_trait_metadata_default(self):
        class A(HasTraits):
            i = Int()
        a = A()
        self.assertEqual(a.trait_metadata('i', 'config_key'), None)
        self.assertEqual(a.trait_metadata('i', 'config_key', 'default'), 'default')

    def test_traits(self):
        class A(HasTraits):
            i = Int()
            f = Float()
        a = A()
        self.assertEqual(a.traits(), dict(i=A.i, f=A.f))
        self.assertEqual(A.class_traits(), dict(i=A.i, f=A.f))

    def test_traits_metadata(self):
        class A(HasTraits):
            i = Int().tag(config_key='VALUE1', other_thing='VALUE2')
            f = Float().tag(config_key='VALUE3', other_thing='VALUE2')
            j = Int(0)
        a = A()
        self.assertEqual(a.traits(), dict(i=A.i, f=A.f, j=A.j))
        traits = a.traits(config_key='VALUE1', other_thing='VALUE2')
        self.assertEqual(traits, dict(i=A.i))

        # This passes, but it shouldn't because I am replicating a bug in
        # traits.
        traits = a.traits(config_key=lambda v: True)
        self.assertEqual(traits, dict(i=A.i, f=A.f, j=A.j))

    def test_traits_metadata_deprecated(self):
        with expected_warnings(['metadata should be set using the \.tag\(\) method']*2):
            class A(HasTraits):
                i = Int(config_key='VALUE1', other_thing='VALUE2')
                f = Float(config_key='VALUE3', other_thing='VALUE2')
                j = Int(0)
        a = A()
        self.assertEqual(a.traits(), dict(i=A.i, f=A.f, j=A.j))
        traits = a.traits(config_key='VALUE1', other_thing='VALUE2')
        self.assertEqual(traits, dict(i=A.i))

        # This passes, but it shouldn't because I am replicating a bug in
        # traits.
        traits = a.traits(config_key=lambda v: True)
        self.assertEqual(traits, dict(i=A.i, f=A.f, j=A.j))


    def test_init(self):
        class A(HasTraits):
            i = Int()
            x = Float()
        a = A(i=1, x=10.0)
        self.assertEqual(a.i, 1)
        self.assertEqual(a.x, 10.0)

    def test_positional_args(self):
        class A(HasTraits):
            i = Int(0)
            def __init__(self, i):
                super(A, self).__init__()
                self.i = i

        a = A(5)
        self.assertEqual(a.i, 5)
        # should raise TypeError if no positional arg given
        self.assertRaises(TypeError, A)

#-----------------------------------------------------------------------------
# Tests for specific trait types
#-----------------------------------------------------------------------------


class TestType(TestCase):

    def test_default(self):

        class B(object): pass
        class A(HasTraits):
            klass = Type(allow_none=True)

        a = A()
        self.assertEqual(a.klass, object)

        a.klass = B
        self.assertEqual(a.klass, B)
        self.assertRaises(TraitError, setattr, a, 'klass', 10)

    def test_default_options(self):

        class B(object): pass
        class C(B): pass
        class A(HasTraits):
            # Different possible combinations of options for default_value
            # and klass. default_value=None is only valid with allow_none=True.
            k1 = Type()
            k2 = Type(None, allow_none=True)
            k3 = Type(B)
            k4 = Type(klass=B)
            k5 = Type(default_value=None, klass=B, allow_none=True)
            k6 = Type(default_value=C, klass=B)

        self.assertIs(A.k1.default_value, object)
        self.assertIs(A.k1.klass, object)
        self.assertIs(A.k2.default_value, None)
        self.assertIs(A.k2.klass, object)
        self.assertIs(A.k3.default_value, B)
        self.assertIs(A.k3.klass, B)
        self.assertIs(A.k4.default_value, B)
        self.assertIs(A.k4.klass, B)
        self.assertIs(A.k5.default_value, None)
        self.assertIs(A.k5.klass, B)
        self.assertIs(A.k6.default_value, C)
        self.assertIs(A.k6.klass, B)

        a = A()
        self.assertIs(a.k1, object)
        self.assertIs(a.k2, None)
        self.assertIs(a.k3, B)
        self.assertIs(a.k4, B)
        self.assertIs(a.k5, None)
        self.assertIs(a.k6, C)

    def test_value(self):

        class B(object): pass
        class C(object): pass
        class A(HasTraits):
            klass = Type(B)

        a = A()
        self.assertEqual(a.klass, B)
        self.assertRaises(TraitError, setattr, a, 'klass', C)
        self.assertRaises(TraitError, setattr, a, 'klass', object)
        a.klass = B

    def test_allow_none(self):

        class B(object): pass
        class C(B): pass
        class A(HasTraits):
            klass = Type(B)

        a = A()
        self.assertEqual(a.klass, B)
        self.assertRaises(TraitError, setattr, a, 'klass', None)
        a.klass = C
        self.assertEqual(a.klass, C)

    def test_validate_klass(self):

        class A(HasTraits):
            klass = Type('no strings allowed')

        self.assertRaises(ImportError, A)

        class A(HasTraits):
            klass = Type('rub.adub.Duck')

        self.assertRaises(ImportError, A)

    def test_validate_default(self):

        class B(object): pass
        class A(HasTraits):
            klass = Type('bad default', B)

        self.assertRaises(ImportError, A)

        class C(HasTraits):
            klass = Type(None, B)

        self.assertRaises(TraitError, getattr, C(), 'klass')

    def test_str_klass(self):

        class A(HasTraits):
            klass = Type('ipython_genutils.ipstruct.Struct')

        from ipython_genutils.ipstruct import Struct
        a = A()
        a.klass = Struct
        self.assertEqual(a.klass, Struct)

        self.assertRaises(TraitError, setattr, a, 'klass', 10)

    def test_set_str_klass(self):

        class A(HasTraits):
            klass = Type()

        a = A(klass='ipython_genutils.ipstruct.Struct')
        from ipython_genutils.ipstruct import Struct
        self.assertEqual(a.klass, Struct)

class TestInstance(TestCase):

    def test_basic(self):
        class Foo(object): pass
        class Bar(Foo): pass
        class Bah(object): pass

        class A(HasTraits):
            inst = Instance(Foo, allow_none=True)

        a = A()
        self.assertTrue(a.inst is None)
        a.inst = Foo()
        self.assertTrue(isinstance(a.inst, Foo))
        a.inst = Bar()
        self.assertTrue(isinstance(a.inst, Foo))
        self.assertRaises(TraitError, setattr, a, 'inst', Foo)
        self.assertRaises(TraitError, setattr, a, 'inst', Bar)
        self.assertRaises(TraitError, setattr, a, 'inst', Bah())

    def test_default_klass(self):
        class Foo(object): pass
        class Bar(Foo): pass
        class Bah(object): pass

        class FooInstance(Instance):
            klass = Foo

        class A(HasTraits):
            inst = FooInstance(allow_none=True)

        a = A()
        self.assertTrue(a.inst is None)
        a.inst = Foo()
        self.assertTrue(isinstance(a.inst, Foo))
        a.inst = Bar()
        self.assertTrue(isinstance(a.inst, Foo))
        self.assertRaises(TraitError, setattr, a, 'inst', Foo)
        self.assertRaises(TraitError, setattr, a, 'inst', Bar)
        self.assertRaises(TraitError, setattr, a, 'inst', Bah())

    def test_unique_default_value(self):
        class Foo(object): pass
        class A(HasTraits):
            inst = Instance(Foo,(),{})

        a = A()
        b = A()
        self.assertTrue(a.inst is not b.inst)

    def test_args_kw(self):
        class Foo(object):
            def __init__(self, c): self.c = c
        class Bar(object): pass
        class Bah(object):
            def __init__(self, c, d):
                self.c = c; self.d = d

        class A(HasTraits):
            inst = Instance(Foo, (10,))
        a = A()
        self.assertEqual(a.inst.c, 10)

        class B(HasTraits):
            inst = Instance(Bah, args=(10,), kw=dict(d=20))
        b = B()
        self.assertEqual(b.inst.c, 10)
        self.assertEqual(b.inst.d, 20)

        class C(HasTraits):
            inst = Instance(Foo, allow_none=True)
        c = C()
        self.assertTrue(c.inst is None)

    def test_typed_subclass_default(self):

        class Foo(object): pass

        class MyInstance(Instance):
            # so long as we have a statically defined
            # class we can pass an instance in the
            # first argument just like in TraitType
            klass = Foo

        try:
            class MyClass(HasTraits):
                mi = MyInstance(Foo())
        except TraitError:
            assert False

    def test_bad_default(self):
        class Foo(object): pass

        class A(HasTraits):
            inst = Instance(Foo)

        a = A()
        with self.assertRaises(TraitError):
            a.inst

    def test_instance(self):
        class Foo(object): pass

        def inner():
            class A(HasTraits):
                inst = Instance(Foo())

        self.assertRaises(TraitError, inner)


class TestThis(TestCase):

    def test_this_class(self):
        class Foo(HasTraits):
            this = This()

        f = Foo()
        self.assertEqual(f.this, None)
        g = Foo()
        f.this = g
        self.assertEqual(f.this, g)
        self.assertRaises(TraitError, setattr, f, 'this', 10)

    def test_this_inst(self):
        class Foo(HasTraits):
            this = This()

        f = Foo()
        f.this = Foo()
        self.assertTrue(isinstance(f.this, Foo))

    def test_subclass(self):
        class Foo(HasTraits):
            t = This()
        class Bar(Foo):
            pass
        f = Foo()
        b = Bar()
        f.t = b
        b.t = f
        self.assertEqual(f.t, b)
        self.assertEqual(b.t, f)

    def test_subclass_override(self):
        class Foo(HasTraits):
            t = This()
        class Bar(Foo):
            t = This()
        f = Foo()
        b = Bar()
        f.t = b
        self.assertEqual(f.t, b)
        self.assertRaises(TraitError, setattr, b, 't', f)

    def test_this_in_container(self):

        class Tree(HasTraits):
            value = Unicode()
            leaves = List(This())

        tree = Tree(
            value='foo',
            leaves=[Tree(value='bar'), Tree(value='buzz')]
        )

        with self.assertRaises(TraitError):
            tree.leaves = [1, 2]

class TraitTestBase(TestCase):
    """A best testing class for basic trait types."""

    def assign(self, value):
        self.obj.value = value

    def coerce(self, value):
        return value

    def test_good_values(self):
        if hasattr(self, '_good_values'):
            for value in self._good_values:
                self.assign(value)
                self.assertEqual(self.obj.value, self.coerce(value))

    def test_bad_values(self):
        if hasattr(self, '_bad_values'):
            for value in self._bad_values:
                try:
                    self.assertRaises(TraitError, self.assign, value)
                except AssertionError:
                    assert False, value

    def test_default_value(self):
        if hasattr(self, '_default_value'):
            self.assertEqual(self._default_value, self.obj.value)

    def test_allow_none(self):
        if (hasattr(self, '_bad_values') and hasattr(self, '_good_values') and
        None in self._bad_values):
            trait=self.obj.traits()['value']
            try:
                trait.allow_none = True
                self._bad_values.remove(None)
                #skip coerce. Allow None casts None to None.
                self.assign(None)
                self.assertEqual(self.obj.value,None)
                self.test_good_values()
                self.test_bad_values()
            finally:
                #tear down
                trait.allow_none = False
                self._bad_values.append(None)

    def tearDown(self):
        # restore default value after tests, if set
        if hasattr(self, '_default_value'):
            self.obj.value = self._default_value


class AnyTrait(HasTraits):

    value = Any()

class AnyTraitTest(TraitTestBase):

    obj = AnyTrait()

    _default_value = None
    _good_values   = [10.0, 'ten', u'ten', [10], {'ten': 10},(10,), None, 1j]
    _bad_values    = []

class UnionTrait(HasTraits):

    value = Union([Type(), Bool()])

class UnionTraitTest(TraitTestBase):

    obj = UnionTrait(value='ipython_genutils.ipstruct.Struct')
    _good_values = [int, float, True]
    _bad_values = [[], (0,), 1j]

class OrTrait(HasTraits):

    value = Bool() | Unicode()

class OrTraitTest(TraitTestBase):

    obj = OrTrait()
    _good_values = [True, False, 'ten']
    _bad_values = [[], (0,), 1j]

class IntTrait(HasTraits):

    value = Int(99, min=-100)

class TestInt(TraitTestBase):

    obj = IntTrait()
    _default_value = 99
    _good_values   = [10, -10]
    _bad_values    = ['ten', u'ten', [10], {'ten': 10}, (10,), None, 1j,
                      10.1, -10.1, '10L', '-10L', '10.1', '-10.1', u'10L',
                      u'-10L', u'10.1', u'-10.1',  '10', '-10', u'10', -200]
    if not six.PY3:
        _bad_values.extend([long(10), long(-10), 10*sys.maxint, -10*sys.maxint])


class CIntTrait(HasTraits):
    value = CInt('5')

class TestCInt(TraitTestBase):
    obj = CIntTrait()

    _default_value = 5
    _good_values   = ['10', '-10', u'10', u'-10', 10, 10.0, -10.0, 10.1]
    _bad_values    = ['ten', u'ten', [10], {'ten': 10},(10,),
                      None, 1j, '10.1', u'10.1']

    def coerce(self, n):
        return int(n)


class MinBoundCIntTrait(HasTraits):
    value = CInt('5', min=3)

class TestMinBoundCInt(TestCInt):
    obj = MinBoundCIntTrait()

    _default_value = 5
    _good_values   = [3, 3.0, '3']
    _bad_values    = [2.6, 2, -3, -3.0]


class LongTrait(HasTraits):

    value = Long(99 if six.PY3 else long(99))

class TestLong(TraitTestBase):

    obj = LongTrait()

    _default_value = 99 if six.PY3 else long(99)
    _good_values   = [10, -10]
    _bad_values    = ['ten', u'ten', [10], {'ten': 10},(10,),
                      None, 1j, 10.1, -10.1, '10', '-10', '10L', '-10L', '10.1',
                      '-10.1', u'10', u'-10', u'10L', u'-10L', u'10.1',
                      u'-10.1']
    if not six.PY3:
        # maxint undefined on py3, because int == long
        _good_values.extend([long(10), long(-10), 10*sys.maxint, -10*sys.maxint])
        _bad_values.extend([[long(10)], (long(10),)])

    @mark.skipif(six.PY3, reason="not relevant on py3")
    def test_cast_small(self):
        """Long casts ints to long"""
        self.obj.value = 10
        self.assertEqual(type(self.obj.value), long)


class MinBoundLongTrait(HasTraits):
    value = Long(99 if six.PY3 else long(99), min=5)

class TestMinBoundLong(TraitTestBase):
    obj = MinBoundLongTrait()

    _default_value = 99 if six.PY3 else long(99)
    _good_values   = [5, 10]
    _bad_values    = [4, -10]


class MaxBoundLongTrait(HasTraits):
    value = Long(5 if six.PY3 else long(5), max=10)

class TestMaxBoundLong(TraitTestBase):
    obj = MaxBoundLongTrait()

    _default_value = 5 if six.PY3 else long(5)
    _good_values   = [10, -2]
    _bad_values    = [11, 20]


class CLongTrait(HasTraits):
    value = CLong('5')

class TestCLong(TraitTestBase):
    obj = CLongTrait()

    _default_value = 5 if six.PY3 else long(5)
    _good_values   = ['10', '-10', u'10', u'-10', 10, 10.0, -10.0, 10.1]
    _bad_values    = ['ten', u'ten', [10], {'ten': 10},(10,),
                      None, 1j, '10.1', u'10.1']

    def coerce(self, n):
        return int(n) if six.PY3 else long(n)


class MaxBoundCLongTrait(HasTraits):
    value = CLong('5', max=10)

class TestMaxBoundCLong(TestCLong):
    obj = MaxBoundCLongTrait()

    _default_value = 5 if six.PY3 else long(5)
    _good_values   = [10, '10', 10.3]
    _bad_values    = [11.0, '11']


class IntegerTrait(HasTraits):
    value = Integer(1)

class TestInteger(TestLong):
    obj = IntegerTrait()
    _default_value = 1

    def coerce(self, n):
        return int(n)

    @mark.skipif(six.PY3, reason="not relevant on py3")
    def test_cast_small(self):
        """Integer casts small longs to int"""

        self.obj.value = long(100)
        self.assertEqual(type(self.obj.value), int)


class MinBoundIntegerTrait(HasTraits):
    value = Integer(5, min=3)

class TestMinBoundInteger(TraitTestBase):
    obj = MinBoundIntegerTrait()

    _default_value = 5
    _good_values   = 3, 20
    _bad_values    = [2, -10]


class MaxBoundIntegerTrait(HasTraits):
    value = Integer(1, max=3)

class TestMaxBoundInteger(TraitTestBase):
    obj = MaxBoundIntegerTrait()

    _default_value = 1
    _good_values   = 3, -2
    _bad_values    = [4, 10]


class FloatTrait(HasTraits):

    value = Float(99.0, max=200.0)

class TestFloat(TraitTestBase):

    obj = FloatTrait()

    _default_value = 99.0
    _good_values   = [10, -10, 10.1, -10.1]
    _bad_values    = ['ten', u'ten', [10], {'ten': 10}, (10,), None,
                      1j, '10', '-10', '10L', '-10L', '10.1', '-10.1', u'10',
                      u'-10', u'10L', u'-10L', u'10.1', u'-10.1', 201.0]
    if not six.PY3:
        _bad_values.extend([long(10), long(-10)])


class CFloatTrait(HasTraits):

    value = CFloat('99.0', max=200.0)

class TestCFloat(TraitTestBase):

    obj = CFloatTrait()

    _default_value = 99.0
    _good_values   = [10, 10.0, 10.5, '10.0', '10', '-10', '10.0', u'10']
    _bad_values    = ['ten', u'ten', [10], {'ten': 10}, (10,), None, 1j,
                      200.1, '200.1']

    def coerce(self, v):
        return float(v)


class ComplexTrait(HasTraits):

    value = Complex(99.0-99.0j)

class TestComplex(TraitTestBase):

    obj = ComplexTrait()

    _default_value = 99.0-99.0j
    _good_values   = [10, -10, 10.1, -10.1, 10j, 10+10j, 10-10j,
                      10.1j, 10.1+10.1j, 10.1-10.1j]
    _bad_values    = [u'10L', u'-10L', 'ten', [10], {'ten': 10},(10,), None]
    if not six.PY3:
        _bad_values.extend([long(10), long(-10)])


class BytesTrait(HasTraits):

    value = Bytes(b'string')

class TestBytes(TraitTestBase):

    obj = BytesTrait()

    _default_value = b'string'
    _good_values   = [b'10', b'-10', b'10L',
                      b'-10L', b'10.1', b'-10.1', b'string']
    _bad_values    = [10, -10, 10.1, -10.1, 1j, [10],
                      ['ten'],{'ten': 10},(10,), None,  u'string']
    if not six.PY3:
        _bad_values.extend([long(10), long(-10)])


class UnicodeTrait(HasTraits):

    value = Unicode(u'unicode')

class TestUnicode(TraitTestBase):

    obj = UnicodeTrait()

    _default_value = u'unicode'
    _good_values   = ['10', '-10', '10L', '-10L', '10.1',
                      '-10.1', '', u'', 'string', u'string', u"€"]
    _bad_values    = [10, -10, 10.1, -10.1, 1j,
                      [10], ['ten'], [u'ten'], {'ten': 10},(10,), None]
    if not six.PY3:
        _bad_values.extend([long(10), long(-10)])


class ObjectNameTrait(HasTraits):
    value = ObjectName("abc")

class TestObjectName(TraitTestBase):
    obj = ObjectNameTrait()

    _default_value = "abc"
    _good_values = ["a", "gh", "g9", "g_", "_G", u"a345_"]
    _bad_values = [1, "", u"€", "9g", "!", "#abc", "aj@", "a.b", "a()", "a[0]",
                                                        None, object(), object]
    if sys.version_info[0] < 3:
        _bad_values.append(u"þ")
    else:
        _good_values.append(u"þ")  # þ=1 is valid in Python 3 (PEP 3131).


class DottedObjectNameTrait(HasTraits):
    value = DottedObjectName("a.b")

class TestDottedObjectName(TraitTestBase):
    obj = DottedObjectNameTrait()

    _default_value = "a.b"
    _good_values = ["A", "y.t", "y765.__repr__", "os.path.join", u"os.path.join"]
    _bad_values = [1, u"abc.€", "_.@", ".", ".abc", "abc.", ".abc.", None]
    if sys.version_info[0] < 3:
        _bad_values.append(u"t.þ")
    else:
        _good_values.append(u"t.þ")


class TCPAddressTrait(HasTraits):
    value = TCPAddress()

class TestTCPAddress(TraitTestBase):

    obj = TCPAddressTrait()

    _default_value = ('127.0.0.1',0)
    _good_values = [('localhost',0),('192.168.0.1',1000),('www.google.com',80)]
    _bad_values = [(0,0),('localhost',10.0),('localhost',-1), None]


class TestContainer(TestCase):

    def test_validate_elements(self):

        class MyContainer(Container):
            klass = list
            _cast_types = tuple
            def validate_elements(self, obj, val):
                # tuple gets converted back to list.
                return tuple(int(x) for x in val)

        class MyHasTraits(HasTraits):
            mc = MyContainer()

        mht = MyHasTraits()
        mht.mc = [1.23, -4.56, 7]
        assert mht.mc == [1, -4, 7]


class CollectionTrait(HasTraits):

    value = Collection(
        Int(allow_none=True),
        klass=tuple,
        default_value=(1,),
        castable=(tuple, list))


class TestCollectionTrait(TraitTestBase):

    obj = CollectionTrait()

    _default_value = (1,)
    _good_values = [(1,), (0,), [1]]
    _bad_values = [10, (1, 2), ('a'), (), None]

    def coerce(self, value):
        if value is not None:
            value = tuple(value)
        return value

    def test_invalid_args(self):
        self.assertRaises(TraitError, Collection, 5)
        self.assertRaises(TraitError, Collection, default_value='hello')
        t = Collection(Int(), CBytes(), default_value=(1,5), klass=tuple)


class SequenceTrait(HasTraits):

    value = Sequence(
        Int(),
        klass=list,
        castable=tuple)


class TestSequence(TraitTestBase):

    obj = SequenceTrait()

    _default_value = []
    _good_values = [[], [1], list(range(10)), (1,2)]
    _bad_values = [10, [1,'a'], 'a']

    def coerce(self, value):
        if value is not None:
            value = list(value)
        return value

    def test_retained_reference(self):
        l = [1, 2, 3]
        self.obj.value = l
        assert self.obj.value is l


class LenSequenceTrait(HasTraits):

    value = Sequence(
        Int(castable=float),
        [0], minlen=1, maxlen=2,
        klass=list, castable=tuple)


class TestLenSequence(TraitTestBase):

    obj = LenSequenceTrait()

    _default_value = [0]
    _good_values = [[1], [1,2], (1,2)]
    _bad_values = [10, [1,'a'], 'a', [], list(range(3))]

    def coerce(self, value):
        if value is not None:
            value = list(value)
        return value


class ListTrait(HasTraits):

    value = List(Int())


class TestList(TestSequence):

    obj = ListTrait()


class LenListTrait(HasTraits):

    value = List(Int(), [0], minlen=1, maxlen=2)


class TestLenList(TestLenSequence):

    obj = LenListTrait()


class Foo(object):
    pass

class NoneInstanceListTrait(HasTraits):

    value = List(Instance(Foo))

class TestNoneInstanceList(TraitTestBase):

    obj = NoneInstanceListTrait()

    _default_value = []
    _good_values = [[Foo(), Foo()], []]
    _bad_values = [[None], [Foo(), None]]


class InstanceListTrait(HasTraits):

    value = List(Instance(__name__+'.Foo'))

class TestInstanceList(TraitTestBase):

    obj = InstanceListTrait()

    def test_klass(self):
        """Test that the instance klass is properly assigned."""
        self.assertIs(self.obj.traits()['value']._trait.klass, Foo)

    _default_value = []
    _good_values = [[Foo(), Foo()], []]
    _bad_values = [['1', 2,], '1', [Foo], None]

class UnionListTrait(HasTraits):

    value = List(Int() | Bool())

class TestUnionListTrait(TraitTestBase):

    obj = UnionListTrait()

    _default_value = []
    _good_values = [[True, 1], [False, True]]
    _bad_values = [[1, 'True'], False]


class TupleTrait(HasTraits):

    value = Tuple(Int(allow_none=True), default_value=(1,))

class TestTupleTrait(TraitTestBase):

    obj = TupleTrait()

    _default_value = (1,)
    _good_values = [(1,), (0,), [1]]
    _bad_values = [10, (1, 2), ('a'), (), None]

    def coerce(self, value):
        if value is not None:
            value = tuple(value)
        return value

    def test_invalid_args(self):
        self.assertRaises(TraitError, Tuple, 5)
        self.assertRaises(TraitError, Tuple, default_value='hello')
        t = Tuple(Int(), CBytes(), default_value=(1,5))

class LooseTupleTrait(HasTraits):

    value = Tuple((1,2,3))

class TestLooseTupleTrait(TraitTestBase):

    obj = LooseTupleTrait()

    _default_value = (1,2,3)
    _good_values = [(1,), [1], (0,), tuple(range(5)), tuple('hello'), ('a',5), ()]
    _bad_values = [10, 'hello', {}, None]

    def coerce(self, value):
        if value is not None:
            value = tuple(value)
        return value

    def test_invalid_args(self):
        self.assertRaises(TraitError, Tuple, 5)
        self.assertRaises(TraitError, Tuple, default_value='hello')
        t = Tuple(Int(), CBytes(), default_value=(1,5))


class MultiTupleTrait(HasTraits):

    value = Tuple(Int(), Bytes(), default_value=[99,b'bottles'])

class TestMultiTuple(TraitTestBase):

    obj = MultiTupleTrait()

    _default_value = (99,b'bottles')
    _good_values = [(1,b'a'), (2,b'b')]
    _bad_values = ((),10, b'a', (1,b'a',3), (b'a',1), (1, u'a'))

class CRegExpTrait(HasTraits):

    value = CRegExp(r'')

class TestCRegExp(TraitTestBase):

    def coerce(self, value):
        return re.compile(value)

    obj = CRegExpTrait()

    _default_value = re.compile(r'')
    _good_values = [r'\d+', re.compile(r'\d+')]
    _bad_values = ['(', None, ()]

class DictTrait(HasTraits):
    value = Dict()

def test_dict_assignment():
    d = dict()
    c = DictTrait()
    c.value = d
    d['a'] = 5
    assert d == c.value
    assert c.value is d


class UniformlyValueValidatedDictTrait(HasTraits):

    value = Dict(trait=Unicode(),
                 default_value={'foo': '1'})


class TestInstanceUniformlyValueValidatedDict(TraitTestBase):

    obj = UniformlyValueValidatedDictTrait()

    _default_value = {'foo': '1'}
    _good_values = [{'foo': '0', 'bar': '1'}]
    _bad_values = [{'foo': 0, 'bar': '1'}]


class NonuniformlyValueValidatedDictTrait(HasTraits):

    value = Dict(traits={'foo': Int()},
                 default_value={'foo': 1})


class TestInstanceNonuniformlyValueValidatedDict(TraitTestBase):

    obj = NonuniformlyValueValidatedDictTrait()

    _default_value = {'foo': 1}
    _good_values = [{'foo': 0, 'bar': '1'}, {'foo': 0, 'bar': 1}]
    _bad_values = [{'foo': '0', 'bar': '1'}]


class KeyValidatedDictTrait(HasTraits):

    value = Dict(key_trait=Unicode(),
                 default_value={'foo': '1'})


class TestInstanceKeyValidatedDict(TraitTestBase):

    obj = KeyValidatedDictTrait()

    _default_value = {'foo': '1'}
    _good_values = [{'foo': '0', 'bar': '1'}]
    _bad_values = [{'foo': '0', 0: '1'}]


class FullyValidatedDictTrait(HasTraits):

    value = Dict(trait=Unicode(),
                 key_trait=Unicode(),
                 traits={'foo': Int()},
                 default_value={'foo': 1})


class TestInstanceFullyValidatedDict(TraitTestBase):

    obj = FullyValidatedDictTrait()

    _default_value = {'foo': 1}
    _good_values = [{'foo': 0, 'bar': '1'}, {'foo': 1, 'bar': '2'}]
    _bad_values = [{'foo': 0, 'bar': 1}, {'foo': '0', 'bar': '1'}, {'foo': 0, 0: '1'}]


def test_dict_default_value():
    """Check that the `{}` default value of the Dict traitlet constructor is
    actually copied."""

    class Foo(HasTraits):
        d1 = Dict()
        d2 = Dict()

    foo = Foo()
    assert foo.d1 == {}
    assert foo.d2 ==  {}
    assert foo.d1 is not foo.d2


class TestValidationHook(TestCase):

    def test_parity_trait(self):
        """Verify that the early validation hook is effective"""

        class Parity(HasTraits):

            value = Int(0)
            parity = Enum(['odd', 'even'], default_value='even')

            @validate('value')
            def _value_validate(self, proposal):
                value = proposal['value']
                if self.parity == 'even' and value % 2:
                    raise TraitError('Expected an even number')
                if self.parity == 'odd' and (value % 2 == 0):
                    raise TraitError('Expected an odd number')
                return value

        u = Parity()
        u.parity = 'odd'
        u.value = 1  # OK
        with self.assertRaises(TraitError):
            u.value = 2  # Trait Error

        u.parity = 'even'
        u.value = 2  # OK

    def test_multiple_validate(self):
        """Verify that we can register the same validator to multiple names"""

        class OddEven(HasTraits):

            odd = Int(1)
            even = Int(0)

            @validate('odd', 'even')
            def check_valid(self, proposal):
                if proposal['trait'].name == 'odd' and not proposal['value'] % 2:
                    raise TraitError('odd should be odd')
                if proposal['trait'].name == 'even' and proposal['value'] % 2:
                    raise TraitError('even should be even')

        u = OddEven()
        u.odd = 3  # OK
        with self.assertRaises(TraitError):
            u.odd = 2  # Trait Error

        u.even = 2  # OK
        with self.assertRaises(TraitError):
            u.even = 3  # Trait Error



class TestLink(TestCase):

    def test_connect_same(self):
        """Verify two traitlets of the same type can be linked together using link."""

        # Create two simple classes with Int traitlets.
        class A(HasTraits):
            value = Int()
        a = A(value=9)
        b = A(value=8)

        # Conenct the two classes.
        c = link((a, 'value'), (b, 'value'))

        # Make sure the values are the same at the point of linking.
        self.assertEqual(a.value, b.value)

        # Change one of the values to make sure they stay in sync.
        a.value = 5
        self.assertEqual(a.value, b.value)
        b.value = 6
        self.assertEqual(a.value, b.value)

    def test_link_different(self):
        """Verify two traitlets of different types can be linked together using link."""

        # Create two simple classes with Int traitlets.
        class A(HasTraits):
            value = Int()
        class B(HasTraits):
            count = Int()
        a = A(value=9)
        b = B(count=8)

        # Conenct the two classes.
        c = link((a, 'value'), (b, 'count'))

        # Make sure the values are the same at the point of linking.
        self.assertEqual(a.value, b.count)

        # Change one of the values to make sure they stay in sync.
        a.value = 5
        self.assertEqual(a.value, b.count)
        b.count = 4
        self.assertEqual(a.value, b.count)

    def test_unlink_link(self):
        """Verify two linked traitlets can be unlinked and relinked."""

        # Create two simple classes with Int traitlets.
        class A(HasTraits):
            value = Int()
        a = A(value=9)
        b = A(value=8)

        # Connect the two classes.
        c = link((a, 'value'), (b, 'value'))
        a.value = 4
        c.unlink()

        # Change one of the values to make sure they don't stay in sync.
        a.value = 5
        self.assertNotEqual(a.value, b.value)
        c.link()
        self.assertEqual(a.value, b.value)
        a.value += 1
        self.assertEqual(a.value, b.value)

    def test_callbacks(self):
        """Verify two linked traitlets have their callbacks called once."""

        # Create two simple classes with Int traitlets.
        class A(HasTraits):
            value = Int()
        class B(HasTraits):
            count = Int()
        a = A(value=9)
        b = B(count=8)

        # Register callbacks that count.
        callback_count = []
        def a_callback(name, old, new):
            callback_count.append('a')
        a.on_trait_change(a_callback, 'value')
        def b_callback(name, old, new):
            callback_count.append('b')
        b.on_trait_change(b_callback, 'count')

        # Connect the two classes.
        c = link((a, 'value'), (b, 'count'))

        # Make sure b's count was set to a's value once.
        self.assertEqual(''.join(callback_count), 'b')
        del callback_count[:]

        # Make sure a's value was set to b's count once.
        b.count = 5
        self.assertEqual(''.join(callback_count), 'ba')
        del callback_count[:]

        # Make sure b's count was set to a's value once.
        a.value = 4
        self.assertEqual(''.join(callback_count), 'ab')
        del callback_count[:]

    def test_tranform(self):
        """Test transform link."""

        # Create two simple classes with Int traitlets.
        class A(HasTraits):
            value = Int()
        a = A(value=9)
        b = A(value=8)

        # Conenct the two classes.
        c = link((a, 'value'), (b, 'value'),
                 transform=(lambda x: 2 * x, lambda x: int(x / 2.)))

        # Make sure the values are correct at the point of linking.
        self.assertEqual(b.value, 2 * a.value)

        # Change one the value of the source and check that it modifies the target.
        a.value = 5
        self.assertEqual(b.value, 10)
        # Change one the value of the target and check that it modifies the
        # source.
        b.value = 6
        self.assertEqual(a.value, 3)

    def test_link_broken_at_source(self):
        class MyClass(HasTraits):
            i = Int()
            j = Int()

            @observe("j")
            def another_update(self, change):
                self.i = change.new * 2

        mc = MyClass()
        l = link((mc, "i"), (mc, "j"))
        self.assertRaises(TraitError, setattr, mc, 'i', 2)

    def test_link_broken_at_target(self):
        class MyClass(HasTraits):
            i =Int()
            j = Int()

            @observe("i")
            def another_update(self, change):
                self.j = change.new * 2

        mc = MyClass()
        l = link((mc, "i"), (mc, "j"))
        self.assertRaises(TraitError, setattr, mc, 'j', 2)

class TestDirectionalLink(TestCase):
    def test_connect_same(self):
        """Verify two traitlets of the same type can be linked together using directional_link."""

        # Create two simple classes with Int traitlets.
        class A(HasTraits):
            value = Int()
        a = A(value=9)
        b = A(value=8)

        # Conenct the two classes.
        c = directional_link((a, 'value'), (b, 'value'))

        # Make sure the values are the same at the point of linking.
        self.assertEqual(a.value, b.value)

        # Change one the value of the source and check that it synchronizes the target.
        a.value = 5
        self.assertEqual(b.value, 5)
        # Change one the value of the target and check that it has no impact on the source
        b.value = 6
        self.assertEqual(a.value, 5)

    def test_tranform(self):
        """Test transform link."""

        # Create two simple classes with Int traitlets.
        class A(HasTraits):
            value = Int()
        a = A(value=9)
        b = A(value=8)

        # Conenct the two classes.
        c = directional_link((a, 'value'), (b, 'value'), lambda x: 2 * x)

        # Make sure the values are correct at the point of linking.
        self.assertEqual(b.value, 2 * a.value)

        # Change one the value of the source and check that it modifies the target.
        a.value = 5
        self.assertEqual(b.value, 10)
        # Change one the value of the target and check that it has no impact on the source
        b.value = 6
        self.assertEqual(a.value, 5)

    def test_link_different(self):
        """Verify two traitlets of different types can be linked together using link."""

        # Create two simple classes with Int traitlets.
        class A(HasTraits):
            value = Int()
        class B(HasTraits):
            count = Int()
        a = A(value=9)
        b = B(count=8)

        # Conenct the two classes.
        c = directional_link((a, 'value'), (b, 'count'))

        # Make sure the values are the same at the point of linking.
        self.assertEqual(a.value, b.count)

        # Change one the value of the source and check that it synchronizes the target.
        a.value = 5
        self.assertEqual(b.count, 5)
        # Change one the value of the target and check that it has no impact on the source
        b.value = 6
        self.assertEqual(a.value, 5)

    def test_unlink_link(self):
        """Verify two linked traitlets can be unlinked and relinked."""

        # Create two simple classes with Int traitlets.
        class A(HasTraits):
            value = Int()
        a = A(value=9)
        b = A(value=8)

        # Connect the two classes.
        c = directional_link((a, 'value'), (b, 'value'))
        a.value = 4
        c.unlink()

        # Change one of the values to make sure they don't stay in sync.
        a.value = 5
        self.assertNotEqual(a.value, b.value)
        c.link()
        self.assertEqual(a.value, b.value)
        a.value += 1
        self.assertEqual(a.value, b.value)

class Pickleable(HasTraits):

    i = Int()
    @observe('i')
    def _i_changed(self, change): pass
    @validate('i')
    def _i_validate(self, commit):
        return commit['value']

    j = Int()

    def __init__(self):
        with self.hold_trait_notifications():
            self.i = 1
        self.on_trait_change(self._i_changed, 'i')

def test_pickle_hastraits():
    c = Pickleable()
    for protocol in range(pickle.HIGHEST_PROTOCOL + 1):
        p = pickle.dumps(c, protocol)
        c2 = pickle.loads(p)
        assert c2.i == c.i
        assert c2.j == c.j

    c.i = 5
    for protocol in range(pickle.HIGHEST_PROTOCOL + 1):
        p = pickle.dumps(c, protocol)
        c2 = pickle.loads(p)
        assert c2.i == c.i
        assert c2.j == c.j


def test_hold_trait_notifications():
    changes = []

    class Test(HasTraits):
        a = Integer(0)
        b = Integer(0)

        def _a_changed(self, name, old, new):
            changes.append((old, new))

        def _b_validate(self, value, trait):
            if value != 0:
                raise TraitError('Only 0 is a valid value')
            return value

    # Test context manager and nesting
    t = Test()
    with t.hold_trait_notifications():
        with t.hold_trait_notifications():
            t.a = 1
            assert t.a == 1
            assert changes == []
        t.a = 2
        assert t.a == 2
        with t.hold_trait_notifications():
            t.a = 3
            assert t.a == 3
            assert changes == []
            t.a = 4
            assert t.a == 4
            assert changes == []
        t.a = 4
        assert t.a == 4
        assert changes == []

    assert changes == [(0, 4)]
    # Test roll-back
    try:
         with t.hold_trait_notifications():
             t.b = 1  # raises a Trait error
    except:
        pass
    assert t.b == 0


class RollBack(HasTraits):
    bar = Int()
    def _bar_validate(self, value, trait):
        if value:
            raise TraitError('foobar')
        return value


class TestRollback(TestCase):

    def test_roll_back(self):

        def assign_rollback():
            RollBack(bar=1)

        self.assertRaises(TraitError, assign_rollback)


class CacheModification(HasTraits):
    foo = Int()
    bar = Int()

    def _bar_validate(self, value, trait):
        self.foo = value
        return value

    def _foo_validate(self, value, trait):
        self.bar = value
        return value


def test_cache_modification():
    CacheModification(foo=1)
    CacheModification(bar=1)


class OrderTraits(HasTraits):
    notified = Dict()

    a = Unicode()
    b = Unicode()
    c = Unicode()
    d = Unicode()
    e = Unicode()
    f = Unicode()
    g = Unicode()
    h = Unicode()
    i = Unicode()
    j = Unicode()
    k = Unicode()
    l = Unicode()

    def _notify(self, name, old, new):
        """check the value of all traits when each trait change is triggered

        This verifies that the values are not sensitive
        to dict ordering when loaded from kwargs
        """
        # check the value of the other traits
        # when a given trait change notification fires
        self.notified[name] = {
            c: getattr(self, c) for c in 'abcdefghijkl'
        }

    def __init__(self, **kwargs):
        self.on_trait_change(self._notify)
        super(OrderTraits, self).__init__(**kwargs)

def test_notification_order():
    d = {c:c for c in 'abcdefghijkl'}
    obj = OrderTraits()
    assert obj.notified == {}
    obj = OrderTraits(**d)
    notifications = {
        c: d for c in 'abcdefghijkl'
    }
    assert obj.notified == notifications



###
# Traits for Forward Declaration Tests
###
class ForwardDeclaredInstanceTrait(HasTraits):

    value = ForwardDeclaredInstance('ForwardDeclaredBar', allow_none=True)

class ForwardDeclaredTypeTrait(HasTraits):

    value = ForwardDeclaredType('ForwardDeclaredBar', allow_none=True)

class ForwardDeclaredInstanceListTrait(HasTraits):

    value = List(ForwardDeclaredInstance('ForwardDeclaredBar'))

class ForwardDeclaredTypeListTrait(HasTraits):

    value = List(ForwardDeclaredType('ForwardDeclaredBar'))
###
# End Traits for Forward Declaration Tests
###

###
# Classes for Forward Declaration Tests
###
class ForwardDeclaredBar(object):
    pass

class ForwardDeclaredBarSub(ForwardDeclaredBar):
    pass
###
# End Classes for Forward Declaration Tests
###

###
# Forward Declaration Tests
###
class TestForwardDeclaredInstanceTrait(TraitTestBase):

    obj = ForwardDeclaredInstanceTrait()
    _default_value = None
    _good_values = [None, ForwardDeclaredBar(), ForwardDeclaredBarSub()]
    _bad_values = ['foo', 3, ForwardDeclaredBar, ForwardDeclaredBarSub]

class TestForwardDeclaredTypeTrait(TraitTestBase):

    obj = ForwardDeclaredTypeTrait()
    _default_value = None
    _good_values = [None, ForwardDeclaredBar, ForwardDeclaredBarSub]
    _bad_values = ['foo', 3, ForwardDeclaredBar(), ForwardDeclaredBarSub()]

class TestForwardDeclaredInstanceList(TraitTestBase):

    obj = ForwardDeclaredInstanceListTrait()

    def test_klass(self):
        """Test that the instance klass is properly assigned."""
        self.assertIs(self.obj.traits()['value']._trait.klass, ForwardDeclaredBar)

    _default_value = []
    _good_values = [
        [ForwardDeclaredBar(), ForwardDeclaredBarSub()],
        [],
    ]
    _bad_values = [
        ForwardDeclaredBar(),
        [ForwardDeclaredBar(), 3, None],
        '1',
        # Note that this is the type, not an instance.
        [ForwardDeclaredBar],
        [None],
        None,
    ]

class TestForwardDeclaredTypeList(TraitTestBase):

    obj = ForwardDeclaredTypeListTrait()

    def test_klass(self):
        """Test that the instance klass is properly assigned."""
        self.assertIs(self.obj.traits()['value']._trait.klass, ForwardDeclaredBar)

    _default_value = []
    _good_values = [
        [ForwardDeclaredBar, ForwardDeclaredBarSub],
        [],
    ]
    _bad_values = [
        ForwardDeclaredBar,
        [ForwardDeclaredBar, 3],
        '1',
        # Note that this is an instance, not the type.
        [ForwardDeclaredBar()],
        [None],
        None,
    ]
###
# End Forward Declaration Tests
###

class TestDynamicTraits(TestCase):

    def setUp(self):
        self._notify1 = []

    def notify1(self, name, old, new):
        self._notify1.append((name, old, new))

    def test_notify_all(self):

        class A(HasTraits):
            pass

        a = A()
        self.assertTrue(not hasattr(a, 'x'))
        self.assertTrue(not hasattr(a, 'y'))

        # Dynamically add trait x.
        a.add_traits(x=Int())
        self.assertTrue(hasattr(a, 'x'))
        self.assertTrue(isinstance(a, (A, )))

        # Dynamically add trait y.
        a.add_traits(y=Float())
        self.assertTrue(hasattr(a, 'y'))
        self.assertTrue(isinstance(a, (A, )))
        self.assertEqual(a.__class__.__name__, A.__name__)

        # Create a new instance and verify that x and y
        # aren't defined.
        b = A()
        self.assertTrue(not hasattr(b, 'x'))
        self.assertTrue(not hasattr(b, 'y'))

        # Verify that notification works like normal.
        a.on_trait_change(self.notify1)
        a.x = 0
        self.assertEqual(len(self._notify1), 0)
        a.y = 0.0
        self.assertEqual(len(self._notify1), 0)
        a.x = 10
        self.assertTrue(('x', 0, 10) in self._notify1)
        a.y = 10.0
        self.assertTrue(('y', 0.0, 10.0) in self._notify1)
        self.assertRaises(TraitError, setattr, a, 'x', 'bad string')
        self.assertRaises(TraitError, setattr, a, 'y', 'bad string')
        self._notify1 = []
        a.on_trait_change(self.notify1, remove=True)
        a.x = 20
        a.y = 20.0
        self.assertEqual(len(self._notify1), 0)


def test_enum_no_default():
    class C(HasTraits):
        t = Enum(['a', 'b'])

    c = C()
    c.t  = 'a'
    assert c.t == 'a'

    c = C()

    with pytest.raises(TraitError):
        t = c.t

    c = C(t='b')
    assert c.t == 'b'


def test_default_value_repr():
    class C(HasTraits):
        t = Type('traitlets.HasTraits')
        t2 = Type(HasTraits)
        n = Integer(0)
        lis = List()
        d = Dict()

    assert C.t.default_value_repr() == "'traitlets.HasTraits'"
    assert C.t2.default_value_repr() == "'traitlets.traitlets.HasTraits'"
    assert C.n.default_value_repr() == '0'
    assert C.lis.default_value_repr() == '[]'
    assert C.d.default_value_repr() == '{}'


class TransitionalClass(HasTraits):

    d = Any()
    @default('d')
    def _d_default(self):
        return TransitionalClass

    parent_super = False
    calls_super = Integer(0)

    @default('calls_super')
    def _calls_super_default(self):
        return -1

    @observe('calls_super')
    @observe_compat
    def _calls_super_changed(self, change):
        self.parent_super = change

    parent_override = False
    overrides = Integer(0)

    @observe('overrides')
    @observe_compat
    def _overrides_changed(self, change):
        self.parent_override = change


class SubClass(TransitionalClass):
    def _d_default(self):
        return SubClass

    subclass_super = False
    def _calls_super_changed(self, name, old, new):
        self.subclass_super = True
        super(SubClass, self)._calls_super_changed(name, old, new)

    subclass_override = False
    def _overrides_changed(self, name, old, new):
        self.subclass_override = True


def test_subclass_compat():
    obj = SubClass()
    obj.calls_super = 5
    assert obj.parent_super
    assert obj.subclass_super
    obj.overrides = 5
    assert obj.subclass_override
    assert not obj.parent_override
    assert obj.d is SubClass


class DefinesHandler(HasTraits):
    parent_called = False

    trait = Integer()
    @observe('trait')
    def handler(self, change):
        self.parent_called = True


class OverridesHandler(DefinesHandler):
    child_called = False

    @observe('trait')
    def handler(self, change):
        self.child_called = True


def test_subclass_override_observer():
    obj = OverridesHandler()
    obj.trait = 5
    assert obj.child_called
    assert not obj.parent_called


class DoesntRegisterHandler(DefinesHandler):
    child_called = False

    def handler(self, change):
        self.child_called = True


def test_subclass_override_not_registered():
    """Subclass that overrides observer and doesn't re-register unregisters both"""
    obj = DoesntRegisterHandler()
    obj.trait = 5
    assert not obj.child_called
    assert not obj.parent_called


class AddsHandler(DefinesHandler):
    child_called = False

    @observe('trait')
    def child_handler(self, change):
        self.child_called = True

def test_subclass_add_observer():
    obj = AddsHandler()
    obj.trait = 5
    assert obj.child_called
    assert obj.parent_called


def test_observe_iterables():

    class C(HasTraits):
        i = Integer()
        s = Unicode()

    c = C()
    recorded = {}
    def record(change):
        recorded['change'] = change

    # observe with names=set
    c.observe(record, names={'i', 's'})
    c.i = 5
    assert recorded['change'].name == 'i'
    assert recorded['change'].new == 5
    c.s = 'hi'
    assert recorded['change'].name == 's'
    assert recorded['change'].new == 'hi'

    # observe with names=custom container with iter, contains
    class MyContainer(object):
        def __init__(self, container):
            self.container = container

        def __iter__(self):
            return iter(self.container)

        def __contains__(self, key):
            return key in self.container

    c.observe(record, names=MyContainer({'i', 's'}))
    c.i = 10
    assert recorded['change'].name == 'i'
    assert recorded['change'].new == 10
    c.s = 'ok'
    assert recorded['change'].name == 's'
    assert recorded['change'].new == 'ok'


def test_super_args():
    class SuperRecorder(object):
        def __init__(self, *args, **kwargs):
            self.super_args = args
            self.super_kwargs = kwargs

    class SuperHasTraits(HasTraits, SuperRecorder):
        i = Integer()

    obj = SuperHasTraits('a1', 'a2', b=10, i=5, c='x')
    assert obj.i ==  5
    assert not hasattr(obj, 'b')
    assert not hasattr(obj, 'c')
    assert obj.super_args == ('a1' ,  'a2')
    assert obj.super_kwargs == {'b': 10 , 'c': 'x'}

def test_super_bad_args():
    class SuperHasTraits(HasTraits):
        a = Integer()

    if sys.version_info < (3,):
        # Legacy Python, object.__init__ warns itself, instead of raising
        w = ['object.__init__']
    else:
        w = ["Passing unrecoginized arguments"]
    with expected_warnings(w):
        obj = SuperHasTraits(a=1, b=2)
    assert obj.a ==  1
    assert not hasattr(obj, 'b')


def test_default_mro():
    """Verify that default values follow mro"""
    class Base(HasTraits):
        trait = Unicode('base')
        attr = 'base'

    class A(Base):
        pass

    class B(Base):
        trait = Unicode('B')
        attr = 'B'

    class AB(A, B):
        pass

    class BA(B, A):
        pass

    assert A().trait == 'base'
    assert A().attr == 'base'
    assert BA().trait == 'B'
    assert BA().attr == 'B'
    assert AB().trait == 'B'
    assert AB().attr == 'B'


def test_cls_self_argument():
    class X(HasTraits):
        def __init__(__self, cls, self):
            pass

    x = X(cls=None, self=None)


def test_override_default():
    class C(HasTraits):
        a = Unicode('hard default')
        def _a_default(self):
            return 'default method'

    C._a_default = lambda self: 'overridden'
    c = C()
    assert c.a == 'overridden'

def test_override_default_decorator():
    class C(HasTraits):
        a = Unicode('hard default')
        @default('a')
        def _a_default(self):
            return 'default method'

    C._a_default = lambda self: 'overridden'
    c = C()
    assert c.a == 'overridden'

def test_override_default_instance():
    class C(HasTraits):
        a = Unicode('hard default')
        @default('a')
        def _a_default(self):
            return 'default method'

    c = C()
    c._a_default = lambda self: 'overridden'
<<<<<<< HEAD
    assert c.a == 'overridden'
=======
    assert c.a == 'overridden'

def test_copy_HasTraits():
    from copy import copy

    class C(HasTraits):
        a = Int()

    c = C(a=1)
    assert c.a == 1

    cc = copy(c)
    cc.a = 2
    assert cc.a == 2
    assert c.a == 1
>>>>>>> d07d70d8
<|MERGE_RESOLUTION|>--- conflicted
+++ resolved
@@ -2723,10 +2723,8 @@
 
     c = C()
     c._a_default = lambda self: 'overridden'
-<<<<<<< HEAD
     assert c.a == 'overridden'
-=======
-    assert c.a == 'overridden'
+
 
 def test_copy_HasTraits():
     from copy import copy
@@ -2740,5 +2738,4 @@
     cc = copy(c)
     cc.a = 2
     assert cc.a == 2
-    assert c.a == 1
->>>>>>> d07d70d8
+    assert c.a == 1