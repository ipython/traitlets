--- conflicted
+++ resolved
@@ -2490,26 +2490,16 @@
         ----------
 
         trait : TraitType [ optional ]
-<<<<<<< HEAD
-            The type for restricting the values of the container. If
-            unspecified, types are not checked.
+            The specified trait type to check and use to restrict contents of
+            the Container. If unspecified, trait types are not checked.
 
         key_trait : TraitType [ optional ]
             The type for restricting the keys of the container. If
-            unspecified, types are not checked.
-
-        traits : Dictionary of trait types [optional]
-            Override `trait` for certain keys of the container.
-            Additionally, when `traits` is given, the keys of `traits` are
-            required to be present in the container.
-=======
-            The specified trait type to check and use to restrict contents of
-            the Container. If unspecified, trait types are not checked.
+            unspecified, the types of the keys are not checked.
 
         traits : Dictionary of trait types [ optional ]
             A Python dictionary containing the types that are valid for
             restricting the content of the Dict Container for certain keys.
->>>>>>> 8cb5ff51
 
         default_value : SequenceType [ optional ]
             The default value for the Dict.  Must be dict, tuple, or None, and
