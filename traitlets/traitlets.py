--- conflicted
+++ resolved
@@ -59,12 +59,8 @@
 from .utils.getargspec import getargspec
 from .utils.importstring import import_item
 from .utils.sentinel import Sentinel
-<<<<<<< HEAD
 from .utils.bunch import FrozenBunch
-=======
-from .utils.bunch import Bunch
 from .utils.descriptions import describe, class_of, add_article, repr_type
->>>>>>> d0f3fafd
 
 SequenceTypes = (list, tuple, set, frozenset)
 
