# encoding: utf-8
"""
A lightweight Traits like module.

This is designed to provide a lightweight, simple, pure Python version of
many of the capabilities of enthought.traits.  This includes:

* Validation
* Type specification with defaults
* Static and dynamic notification
* Basic predefined types
* An API that is similar to enthought.traits

We don't support:

* Delegation
* Automatic GUI generation
* A full set of trait types.  Most importantly, we don't provide container
  traits (list, dict, tuple) that can trigger notifications if their
  contents change.
* API compatibility with enthought.traits

There are also some important difference in our design:

* enthought.traits does not validate default values.  We do.

We choose to create this module because we need these capabilities, but
we need them to be pure Python so they work in all Python implementations,
including Jython and IronPython.

Inheritance diagram:

.. inheritance-diagram:: traitlets.traitlets
   :parts: 3
"""

# Copyright (c) IPython Development Team.
# Distributed under the terms of the Modified BSD License.
#
# Adapted from enthought.traits, Copyright (c) Enthought, Inc.,
# also under the terms of the Modified BSD License.

import contextlib
import inspect
import os
import re
import sys
import types
import enum
try:
    from types import ClassType, InstanceType
    ClassTypes = (ClassType, type)
except:
    ClassTypes = (type,)
from warnings import warn, warn_explicit

import six

from .utils.getargspec import getargspec
from .utils.importstring import import_item
from .utils.sentinel import Sentinel
from .utils.bunch import Bunch

SequenceTypes = (list, tuple, set, frozenset)

#-----------------------------------------------------------------------------
# Basic classes
#-----------------------------------------------------------------------------


Undefined = Sentinel('Undefined', 'traitlets',
'''
Used in Traitlets to specify that no defaults are set in kwargs
'''
)

All = Sentinel('All', 'traitlets',
'''
Used in Traitlets to listen to all types of notification or to notifications
from all trait attributes.
'''
)

# Deprecated alias
NoDefaultSpecified = Undefined

class TraitError(Exception):
    pass

#-----------------------------------------------------------------------------
# Utilities
#-----------------------------------------------------------------------------

from ipython_genutils.py3compat import cast_unicode_py2

_name_re = re.compile(r"[a-zA-Z_][a-zA-Z0-9_]*$")

def isidentifier(s):
    if six.PY2:
        return bool(_name_re.match(s))
    else:
        return s.isidentifier()

_deprecations_shown = set()
def _should_warn(key):
    """Add our own checks for too many deprecation warnings.

    Limit to once per package.
    """
    env_flag = os.environ.get('TRAITLETS_ALL_DEPRECATIONS')
    if env_flag and env_flag != '0':
        return True

    if key not in _deprecations_shown:
        _deprecations_shown.add(key)
        return True
    else:
        return False

def _deprecated_method(method, cls, method_name, msg):
    """Show deprecation warning about a magic method definition.

    Uses warn_explicit to bind warning to method definition instead of triggering code,
    which isn't relevant.
    """
    warn_msg = "{classname}.{method_name} is deprecated in traitlets 4.1: {msg}".format(
        classname=cls.__name__, method_name=method_name, msg=msg
    )

    for parent in inspect.getmro(cls):
        if method_name in parent.__dict__:
            cls = parent
            break
    # limit deprecation messages to once per package
    package_name = cls.__module__.split('.', 1)[0]
    key = (package_name, msg)
    if not _should_warn(key):
        return
    try:
        fname = inspect.getsourcefile(method) or "<unknown>"
        lineno = inspect.getsourcelines(method)[1] or 0
    except (IOError, TypeError) as e:
        # Failed to inspect for some reason
        warn(warn_msg + ('\n(inspection failed) %s' % e), DeprecationWarning)
    else:
        warn_explicit(warn_msg, DeprecationWarning, fname, lineno)

def class_of(object):
    """ Returns a string containing the class name of an object with the
    correct indefinite article ('a' or 'an') preceding it (e.g., 'an Image',
    'a PlotValue').
    """
    if isinstance( object, six.string_types ):
        return add_article( object )

    return add_article( object.__class__.__name__ )


def add_article(name):
    """ Returns a string containing the correct indefinite article ('a' or 'an')
    prefixed to the specified string.
    """
    if name[:1].lower() in 'aeiou':
       return 'an ' + name

    return 'a ' + name


def repr_type(obj):
    """ Return a string representation of a value and its type for readable
    error messages.
    """
    the_type = type(obj)
    if six.PY2 and the_type is InstanceType:
        # Old-style class.
        the_type = obj.__class__
    msg = '%r %r' % (obj, the_type)
    return msg


def is_trait(t):
    """ Returns whether the given value is an instance or subclass of TraitType.
    """
    return (isinstance(t, TraitType) or
            (isinstance(t, type) and issubclass(t, TraitType)))


def parse_notifier_name(names):
    """Convert the name argument to a list of names.

    Examples
    --------

    >>> parse_notifier_name([])
    [All]
    >>> parse_notifier_name('a')
    ['a']
    >>> parse_notifier_name(['a', 'b'])
    ['a', 'b']
    >>> parse_notifier_name(All)
    [All]
    """
    if names is All or isinstance(names, six.string_types):
        return [names]
    else:
        if not names or All in names:
            return [All]
        for n in names:
            if not isinstance(n, six.string_types):
                raise TypeError("names must be strings, not %r" % n)
        return names


class _SimpleTest:
    def __init__ ( self, value ): self.value = value
    def __call__ ( self, test  ):
        return test == self.value
    def __repr__(self):
        return "<SimpleTest(%r)" % self.value
    def __str__(self):
        return self.__repr__()


def getmembers(object, predicate=None):
    """A safe version of inspect.getmembers that handles missing attributes.

    This is useful when there are descriptor based attributes that for
    some reason raise AttributeError even though they exist.  This happens
    in zope.inteface with the __provides__ attribute.
    """
    results = []
    for key in dir(object):
        try:
            value = getattr(object, key)
        except AttributeError:
            pass
        else:
            if not predicate or predicate(value):
                results.append((key, value))
    results.sort()
    return results

def _validate_link(*tuples):
    """Validate arguments for traitlet link functions"""
    for t in tuples:
        if not len(t) == 2:
            raise TypeError("Each linked traitlet must be specified as (HasTraits, 'trait_name'), not %r" % t)
        obj, trait_name = t
        if not isinstance(obj, HasTraits):
            raise TypeError("Each object must be HasTraits, not %r" % type(obj))
        if not trait_name in obj.traits():
            raise TypeError("%r has no trait %r" % (obj, trait_name))

class link(object):
    """Link traits from different objects together so they remain in sync.

    Parameters
    ----------
    source : (object / attribute name) pair
    target : (object / attribute name) pair
    transform: iterable with two callables (optional)
        Data transformation between source and target and target and source.

    Examples
    --------

    >>> c = link((src, 'value'), (tgt, 'value'))
    >>> src.value = 5  # updates other objects as well
    """
    updating = False

    def __init__(self, source, target, transform=None):
        _validate_link(source, target)
        self.source, self.target = source, target
<<<<<<< HEAD
        self._transform, self._transform_inv = (
            transform if transform else (lambda x: x,) * 2)

        try:
            setattr(target[0], target[1],
                    self._transform(getattr(source[0], source[1])))
=======
        self.link()

    def link(self):
        try:
            setattr(self.target[0], self.target[1],
                    getattr(self.source[0], self.source[1]))
>>>>>>> 69a5b8c4
        finally:
            self.source[0].observe(self._update_target, names=self.source[1])
            self.target[0].observe(self._update_source, names=self.target[1])

    @contextlib.contextmanager
    def _busy_updating(self):
        self.updating = True
        try:
            yield
        finally:
            self.updating = False

    def _update_target(self, change):
        if self.updating:
            return
        with self._busy_updating():
            setattr(self.target[0], self.target[1], self._transform(change.new))

    def _update_source(self, change):
        if self.updating:
            return
        with self._busy_updating():
            setattr(self.source[0], self.source[1],
                    self._transform_inv(change.new))

    def unlink(self):
        self.source[0].unobserve(self._update_target, names=self.source[1])
        self.target[0].unobserve(self._update_source, names=self.target[1])
<<<<<<< HEAD
        self.source, self.target = None, None
        self._tranform, self._tranform_inv = None, None
=======
>>>>>>> 69a5b8c4


class directional_link(object):
    """Link the trait of a source object with traits of target objects.

    Parameters
    ----------
    source : (object, attribute name) pair
    target : (object, attribute name) pair
    transform: callable (optional)
        Data transformation between source and target.

    Examples
    --------

    >>> c = directional_link((src, 'value'), (tgt, 'value'))
    >>> src.value = 5  # updates target objects
    >>> tgt.value = 6  # does not update source object
    """
    updating = False

    def __init__(self, source, target, transform=None):
        self._transform = transform if transform else lambda x: x
        _validate_link(source, target)
        self.source, self.target = source, target
        self.link()

    def link(self):
        try:
            setattr(self.target[0], self.target[1],
                    self._transform(getattr(self.source[0], self.source[1])))
        finally:
            self.source[0].observe(self._update, names=self.source[1])

    @contextlib.contextmanager
    def _busy_updating(self):
        self.updating = True
        try:
            yield
        finally:
            self.updating = False

    def _update(self, change):
        if self.updating:
            return
        with self._busy_updating():
            setattr(self.target[0], self.target[1],
                    self._transform(change.new))

    def unlink(self):
        self.source[0].unobserve(self._update, names=self.source[1])

dlink = directional_link


#-----------------------------------------------------------------------------
# Base Descriptor Class
#-----------------------------------------------------------------------------


class BaseDescriptor(object):
    """Base descriptor class

    Notes
    -----
    This implements Python's descriptor prototol.

    This class is the base class for all such descriptors.  The
    only magic we use is a custom metaclass for the main :class:`HasTraits`
    class that does the following:

    1. Sets the :attr:`name` attribute of every :class:`BaseDescriptor`
       instance in the class dict to the name of the attribute.
    2. Sets the :attr:`this_class` attribute of every :class:`BaseDescriptor`
       instance in the class dict to the *class* that declared the trait.
       This is used by the :class:`This` trait to allow subclasses to
       accept superclasses for :class:`This` values.
    """

    name = None
    this_class = None

    def class_init(self, cls, name):
        """Part of the initialization which may depend on the underlying
        HasDescriptors class.

        It is typically overloaded for specific types.

        This method is called by :meth:`MetaHasDescriptors.__init__`
        passing the class (`cls`) and `name` under which the descriptor
        has been assigned.
        """
        self.this_class = cls
        self.name = name

    def subclass_init(self, cls):
        pass

    def instance_init(self, obj):
        """Part of the initialization which may depend on the underlying
        HasDescriptors instance.

        It is typically overloaded for specific types.

        This method is called by :meth:`HasTraits.__new__` and in the
        :meth:`BaseDescriptor.instance_init` method of descriptors holding
        other descriptors.
        """
        pass


class TraitType(BaseDescriptor):
    """A base class for all trait types.
    """

    metadata = {}
    allow_none = False
    read_only = False
    info_text = 'any value'
    default_value = Undefined

    def class_init(self, cls, name):
        super(TraitType, self).class_init(cls, name)
        if self.name is not None and self.name not in cls._trait_default_generators:
            cls._trait_default_generators[self.name] = self.default

    def subclass_init(self, cls):
        if '_%s_default' % self.name in cls.__dict__:
            method = getattr(cls, '_%s_default' % self.name)
            cls._trait_default_generators[self.name] = method

    def __init__(self, default_value=Undefined, allow_none=False, read_only=None, help=None,
        config=None, **kwargs):
        """Declare a traitlet.

        If *allow_none* is True, None is a valid value in addition to any
        values that are normally valid. The default is up to the subclass.
        For most trait types, the default value for ``allow_none`` is False.

        Extra metadata can be associated with the traitlet using the .tag() convenience method
        or by using the traitlet instance's .metadata dictionary.
        """
        if default_value is not Undefined:
            self.default_value = default_value
        if allow_none:
            self.allow_none = allow_none
        if read_only is not None:
            self.read_only = read_only
        self.help = help if help is not None else ''

        if len(kwargs) > 0:
            stacklevel = 1
            f = inspect.currentframe()
            # count supers to determine stacklevel for warning
            while f.f_code.co_name == '__init__':
                stacklevel += 1
                f = f.f_back
            mod = f.f_globals.get('__name__') or ''
            pkg = mod.split('.', 1)[0]
            key = tuple(['metadata-tag', pkg] + sorted(kwargs))
            if _should_warn(key):
                warn("metadata %s was set from the constructor. "
                     "With traitlets 4.1, metadata should be set using the .tag() method, "
                     "e.g., Int().tag(key1='value1', key2='value2')" % (kwargs,),
                     DeprecationWarning, stacklevel=stacklevel)
            if len(self.metadata) > 0:
                self.metadata = self.metadata.copy()
                self.metadata.update(kwargs)
            else:
                self.metadata = kwargs
        else:
            self.metadata = self.metadata.copy()
        if config is not None:
            self.metadata['config'] = config

        # We add help to the metadata during a deprecation period so that
        # code that looks for the help string there can find it.
        if help is not None:
            self.metadata['help'] = help

    def default(self, obj=None):
        """The default generator for this trait

        Notes
        -----
        This method is registered to HasTraits classes during ``class_init``
        in the same way that dynamic defaults defined by ``@default`` are.
        """
        if self.default_value is not Undefined:
            return self.default_value
        elif hasattr(self, 'make_dynamic_default'):
            return self.make_dynamic_default()
        else:
            # Undefined will raise in TraitType.get
            return self.default_value

    def get_default_value(self):
        """DEPRECATED: Retrieve the static default value for this trait.
        Use self.default_value instead
        """
        warn("get_default_value is deprecated in traitlets 4.0: use the .default_value attribute", DeprecationWarning,
             stacklevel=2)
        return self.default_value

    def init_default_value(self, obj):
        """DEPRECATED: Set the static default value for the trait type.
        """
        warn("init_default_value is deprecated in traitlets 4.0, and may be removed in the future", DeprecationWarning,
             stacklevel=2)
        value = self._validate(obj, self.default_value)
        obj._trait_values[self.name] = value
        return value

    def get(self, obj, cls=None):
        try:
            value = obj._trait_values[self.name]
        except KeyError:
            # Check for a dynamic initializer.
            default = cls._trait_default_generators[self.name](obj)
            if default is Undefined:
                raise TraitError("No default value found for "
                    "the '%s' trait named '%s' of %r" % (
                    type(self).__name__, self.name, obj))
            value = self._validate(obj, default)
            obj._trait_values[self.name] = value
            obj.notify_change(Bunch(
                name=self.name,
                value=value,
                owner=obj,
                type='default',
            ))
            return value
        except Exception:
            # This should never be reached.
            raise TraitError('Unexpected error in TraitType: '
                             'default value not set properly')
        else:
            return value

    def __get__(self, obj, cls=None):
        """Get the value of the trait by self.name for the instance.

        Default values are instantiated when :meth:`HasTraits.__new__`
        is called.  Thus by the time this method gets called either the
        default value or a user defined value (they called :meth:`__set__`)
        is in the :class:`HasTraits` instance.
        """
        if obj is None:
            return self
        else:
            return self.get(obj, cls)

    def set(self, obj, value):
        new_value = self._validate(obj, value)
        try:
            old_value = obj._trait_values[self.name]
        except KeyError:
            old_value = self.default_value

        obj._trait_values[self.name] = new_value
        try:
            silent = bool(old_value == new_value)
        except:
            # if there is an error in comparing, default to notify
            silent = False
        if silent is not True:
            # we explicitly compare silent to True just in case the equality
            # comparison above returns something other than True/False
            obj._notify_trait(self.name, old_value, new_value)

    def __set__(self, obj, value):
        """Set the value of the trait by self.name for the instance.

        Values pass through a validation stage where errors are raised when
        impropper types, or types that cannot be coerced, are encountered.
        """
        if self.read_only:
            raise TraitError('The "%s" trait is read-only.' % self.name)
        else:
            self.set(obj, value)

    def _validate(self, obj, value):
        if value is None and self.allow_none:
            return value
        if hasattr(self, 'validate'):
            value = self.validate(obj, value)
        if obj._cross_validation_lock is False:
            value = self._cross_validate(obj, value)
        return value

    def _cross_validate(self, obj, value):
        if self.name in obj._trait_validators:
            proposal = Bunch({'trait': self, 'value': value, 'owner': obj})
            value = obj._trait_validators[self.name](obj, proposal)
        elif hasattr(obj, '_%s_validate' % self.name):
            meth_name = '_%s_validate' % self.name
            cross_validate = getattr(obj, meth_name)
            _deprecated_method(cross_validate, obj.__class__, meth_name,
                "use @validate decorator instead.")
            value = cross_validate(value, self)
        return value

    def __or__(self, other):
        if isinstance(other, Union):
            return Union([self] + other.trait_types)
        else:
            return Union([self, other])

    def info(self):
        return self.info_text

    def error(self, obj, value):
        if obj is not None:
            e = "The '%s' trait of %s instance must be %s, but a value of %s was specified." \
                % (self.name, class_of(obj),
                   self.info(), repr_type(value))
        else:
            e = "The '%s' trait must be %s, but a value of %r was specified." \
                % (self.name, self.info(), repr_type(value))
        raise TraitError(e)

    def get_metadata(self, key, default=None):
        """DEPRECATED: Get a metadata value.

        Use .metadata[key] or .metadata.get(key, default) instead.
        """
        if key == 'help':
            msg = "use the instance .help string directly, like x.help"
        else:
            msg = "use the instance .metadata dictionary directly, like x.metadata[key] or x.metadata.get(key, default)"
        warn("Deprecated in traitlets 4.1, " + msg, DeprecationWarning, stacklevel=2)
        return self.metadata.get(key, default)

    def set_metadata(self, key, value):
        """DEPRECATED: Set a metadata key/value.

        Use .metadata[key] = value instead.
        """
        if key == 'help':
            msg = "use the instance .help string directly, like x.help = value"
        else:
            msg = "use the instance .metadata dictionary directly, like x.metadata[key] = value"
        warn("Deprecated in traitlets 4.1, " + msg, DeprecationWarning, stacklevel=2)
        self.metadata[key] = value

    def tag(self, **metadata):
        """Sets metadata and returns self.

        This allows convenient metadata tagging when initializing the trait, such as:

        >>> Int(0).tag(config=True, sync=True)
        """
        maybe_constructor_keywords = set(metadata.keys()).intersection({'help','allow_none', 'read_only', 'default_value'})
        if maybe_constructor_keywords:
            warn('The following attributes are set in using `tag`, but seem to be constructor keywords arguments: %s '%
                    maybe_constructor_keywords, UserWarning, stacklevel=2)

        self.metadata.update(metadata)
        return self

    def default_value_repr(self):
        return repr(self.default_value)

#-----------------------------------------------------------------------------
# The HasTraits implementation
#-----------------------------------------------------------------------------

class _CallbackWrapper(object):
    """An object adapting a on_trait_change callback into an observe callback.

    The comparison operator __eq__ is implemented to enable removal of wrapped
    callbacks.
    """

    def __init__(self, cb):
        self.cb = cb
        # Bound methods have an additional 'self' argument.
        offset = -1 if isinstance(self.cb, types.MethodType) else 0
        self.nargs = len(getargspec(cb)[0]) + offset
        if (self.nargs > 4):
            raise TraitError('a trait changed callback must have 0-4 arguments.')

    def __eq__(self, other):
        # The wrapper is equal to the wrapped element
        if isinstance(other, _CallbackWrapper):
            return self.cb == other.cb
        else:
            return self.cb == other

    def __call__(self, change):
        # The wrapper is callable
        if self.nargs == 0:
            self.cb()
        elif self.nargs == 1:
            self.cb(change.name)
        elif self.nargs == 2:
            self.cb(change.name, change.new)
        elif self.nargs == 3:
            self.cb(change.name, change.old, change.new)
        elif self.nargs == 4:
            self.cb(change.name, change.old, change.new, change.owner)

def _callback_wrapper(cb):
    if isinstance(cb, _CallbackWrapper):
        return cb
    else:
        return _CallbackWrapper(cb)


class MetaHasDescriptors(type):
    """A metaclass for HasDescriptors.

    This metaclass makes sure that any TraitType class attributes are
    instantiated and sets their name attribute.
    """

    def __new__(mcls, name, bases, classdict):
        """Create the HasDescriptors class."""
        for k, v in classdict.items():
            # ----------------------------------------------------------------
            # Support of deprecated behavior allowing for TraitType types
            # to be used instead of TraitType instances.
            if inspect.isclass(v) and issubclass(v, TraitType):
                warn("Traits should be given as instances, not types (for example, `Int()`, not `Int`)."
                     " Passing types is deprecated in traitlets 4.1.",
                     DeprecationWarning, stacklevel=2)
                classdict[k] = v()
            # ----------------------------------------------------------------

        return super(MetaHasDescriptors, mcls).__new__(mcls, name, bases, classdict)

    def __init__(cls, name, bases, classdict):
        """Finish initializing the HasDescriptors class."""
        super(MetaHasDescriptors, cls).__init__(name, bases, classdict)
        cls.setup_class(classdict)

    def setup_class(cls, classdict):
        """Setup descriptor instance on the class

        This sets the :attr:`this_class` and :attr:`name` attributes of each
        BaseDescriptor in the class dict of the newly created ``cls`` before
        calling their :attr:`class_init` method.
        """
        for k, v in classdict.items():
            if isinstance(v, BaseDescriptor):
                v.class_init(cls, k)

        for k, v in getmembers(cls):
            if isinstance(v, BaseDescriptor):
                v.subclass_init(cls)


class MetaHasTraits(MetaHasDescriptors):
    """A metaclass for HasTraits."""

    def setup_class(cls, classdict):
        cls._trait_default_generators = {}
        super(MetaHasTraits, cls).setup_class(classdict)
        new = {}
        for c in reversed(cls.mro()):
            if hasattr(c, "_trait_default_generators"):
                new.update(c._trait_default_generators)
        cls._trait_default_generators = new




def observe(*names, **kwargs):
    """A decorator which can be used to observe Traits on a class.

    The handler passed to the decorator will be called with one ``change``
    dict argument. The change dictionary at least holds a 'type' key and a
    'name' key, corresponding respectively to the type of notification and the
    name of the attribute that triggered the notification.

    Other keys may be passed depending on the value of 'type'. In the case
    where type is 'change', we also have the following keys:
    * ``owner`` : the HasTraits instance
    * ``old`` : the old value of the modified trait attribute
    * ``new`` : the new value of the modified trait attribute
    * ``name`` : the name of the modified trait attribute.

    Parameters
    ----------
    *names
        The str names of the Traits to observe on the object.
    type: str, kwarg-only
        The type of event to observe (e.g. 'change')
    """
    if not names:
        raise TypeError("Please specify at least one trait name to observe.")
    for name in names:
        if name is not All and not isinstance(name, six.string_types):
            raise TypeError("trait names to observe must be strings or All, not %r" % name)
    return ObserveHandler(names, type=kwargs.get('type', 'change'))


def observe_compat(func):
    """Backward-compatibility shim decorator for observers

    Use with:

    @observe('name')
    @observe_compat
    def _foo_changed(self, change):
        ...

    With this, `super()._foo_changed(self, name, old, new)` in subclasses will still work.
    Allows adoption of new observer API without breaking subclasses that override and super.
    """
    def compatible_observer(self, change_or_name, old=Undefined, new=Undefined):
        if isinstance(change_or_name, dict):
            change = change_or_name
        else:
            clsname = self.__class__.__name__
            warn("A parent of %s._%s_changed has adopted the new (traitlets 4.1) @observe(change) API" % (
                clsname, change_or_name), DeprecationWarning)
            change = Bunch(
                type='change',
                old=old,
                new=new,
                name=change_or_name,
                owner=self,
            )
        return func(self, change)
    return compatible_observer


def validate(*names):
    """A decorator to register cross validator of HasTraits object's state
    when a Trait is set.

    The handler passed to the decorator must have one ``proposal`` dict argument.
    The proposal dictionary must hold the following keys:
    * ``owner`` : the HasTraits instance
    * ``value`` : the proposed value for the modified trait attribute
    * ``trait`` : the TraitType instance associated with the attribute

    Parameters
    ----------
    names
        The str names of the Traits to validate.

    Notes
    -----
    Since the owner has access to the ``HasTraits`` instance via the 'owner' key,
    the registered cross validator could potentially make changes to attributes
    of the ``HasTraits`` instance. However, we recommend not to do so. The reason
    is that the cross-validation of attributes may run in arbitrary order when
    exiting the ``hold_trait_notifications`` context, and such changes may not
    commute.
    """
    if not names:
        raise TypeError("Please specify at least one trait name to validate.")
    for name in names:
        if name is not All and not isinstance(name, six.string_types):
            raise TypeError("trait names to validate must be strings or All, not %r" % name)
    return ValidateHandler(names)


def default(name):
    """ A decorator which assigns a dynamic default for a Trait on a HasTraits object.

    Parameters
    ----------
    name
        The str name of the Trait on the object whose default should be generated.

    Notes
    -----
    Unlike observers and validators which are properties of the HasTraits
    instance, default value generators are class-level properties.

    Besides, default generators are only invoked if they are registered in
    subclasses of `this_type`.

    ::

        class A(HasTraits):
            bar = Int()

            @default('bar')
            def get_bar_default(self):
                return 11


        class B(A):
            bar = Float()  # This trait ignores the default generator defined in
                           # the base class A


        class C(B):

            @default('bar')
            def some_other_default(self):  # This default generator should not be
                return 3.0                 # ignored since it is defined in a
                                           # class derived from B.a.this_class.
    """
    if not isinstance(name, six.string_types):
        raise TypeError("Trait name must be a string or All, not %r" % name)
    return DefaultHandler(name)


class EventHandler(BaseDescriptor):

    def _init_call(self, func):
        self.func = func
        return self

    def __call__(self, *args, **kwargs):
        """Pass `*args` and `**kwargs` to the handler's function if it exists."""
        if hasattr(self, 'func'):
            return self.func(*args, **kwargs)
        else:
            return self._init_call(*args, **kwargs)

    def __get__(self, inst, cls=None):
        if inst is None:
            return self
        return types.MethodType(self.func, inst)


class ObserveHandler(EventHandler):

    def __init__(self, names, type):
        self.trait_names = names
        self.type = type

    def instance_init(self, inst):
        inst.observe(self, self.trait_names, type=self.type)


class ValidateHandler(EventHandler):

    def __init__(self, names):
        self.trait_names = names

    def instance_init(self, inst):
        inst._register_validator(self, self.trait_names)


class DefaultHandler(EventHandler):

    def __init__(self, name):
        self.trait_name = name

    def class_init(self, cls, name):
        super(DefaultHandler, self).class_init(cls, name)
        cls._trait_default_generators[self.trait_name] = self


class HasDescriptors(six.with_metaclass(MetaHasDescriptors, object)):
    """The base class for all classes that have descriptors.
    """

    def __new__(*args, **kwargs):
        # Pass cls as args[0] to allow "cls" as keyword argument
        cls = args[0]
        args = args[1:]

        # This is needed because object.__new__ only accepts
        # the cls argument.
        new_meth = super(HasDescriptors, cls).__new__
        if new_meth is object.__new__:
            inst = new_meth(cls)
        else:
            inst = new_meth(cls, *args, **kwargs)
        inst.setup_instance(*args, **kwargs)
        return inst

    def setup_instance(*args, **kwargs):
        """
        This is called **before** self.__init__ is called.
        """
        # Pass self as args[0] to allow "self" as keyword argument
        self = args[0]
        args = args[1:]

        self._cross_validation_lock = False
        cls = self.__class__
        for key in dir(cls):
            # Some descriptors raise AttributeError like zope.interface's
            # __provides__ attributes even though they exist.  This causes
            # AttributeErrors even though they are listed in dir(cls).
            try:
                value = getattr(cls, key)
            except AttributeError:
                pass
            else:
                if isinstance(value, BaseDescriptor):
                    value.instance_init(self)


class HasTraits(six.with_metaclass(MetaHasTraits, HasDescriptors)):

    def setup_instance(*args, **kwargs):
        # Pass self as args[0] to allow "self" as keyword argument
        self = args[0]
        args = args[1:]

        self._trait_values = {}
        self._trait_notifiers = {}
        self._trait_validators = {}
        super(HasTraits, self).setup_instance(*args, **kwargs)

    def __init__(self, *args, **kwargs):
        # Allow trait values to be set using keyword arguments.
        # We need to use setattr for this to trigger validation and
        # notifications.
        super_args = args
        super_kwargs = {}
        with self.hold_trait_notifications():
            for key, value in kwargs.items():
                if self.has_trait(key):
                    setattr(self, key, value)
                else:
                    # passthrough args that don't set traits to super
                    super_kwargs[key] = value
        try:
            super(HasTraits, self).__init__(*super_args, **super_kwargs)
        except TypeError as e:
            arg_s_list = [ repr(arg) for arg in super_args ]
            for k, v in super_kwargs.items():
                arg_s_list.append("%s=%r" % (k, v))
            arg_s = ', '.join(arg_s_list)
            warn(
                "Passing unrecoginized arguments to super({classname}).__init__({arg_s}).\n"
                "{error}\n"
                "This is deprecated in traitlets 4.2."
                "This error will be raised in a future release of traitlets."
                .format(
                    arg_s=arg_s, classname=self.__class__.__name__,
                    error=e,
                ),
                DeprecationWarning,
                stacklevel=2,
            )

    def __getstate__(self):
        d = self.__dict__.copy()
        # event handlers stored on an instance are
        # expected to be reinstantiated during a
        # recall of instance_init during __setstate__
        d['_trait_notifiers'] = {}
        d['_trait_validators'] = {}
        return d

    def __setstate__(self, state):
        self.__dict__ = state.copy()

        # event handlers are reassigned to self
        cls = self.__class__
        for key in dir(cls):
            # Some descriptors raise AttributeError like zope.interface's
            # __provides__ attributes even though they exist.  This causes
            # AttributeErrors even though they are listed in dir(cls).
            try:
                value = getattr(cls, key)
            except AttributeError:
                pass
            else:
                if isinstance(value, EventHandler):
                    value.instance_init(self)

    @property
    @contextlib.contextmanager
    def cross_validation_lock(self):
        """
        A contextmanager for running a block with our cross validation lock set
        to True.

        At the end of the block, the lock's value is restored to its value
        prior to entering the block.
        """
        if self._cross_validation_lock:
            yield
            return
        else:
            try:
                self._cross_validation_lock = True
                yield
            finally:
                self._cross_validation_lock = False

    @contextlib.contextmanager
    def hold_trait_notifications(self):
        """Context manager for bundling trait change notifications and cross
        validation.

        Use this when doing multiple trait assignments (init, config), to avoid
        race conditions in trait notifiers requesting other trait values.
        All trait notifications will fire after all values have been assigned.
        """
        if self._cross_validation_lock:
            yield
            return
        else:
            cache = {}
            notify_change = self.notify_change

            def compress(past_changes, change):
                """Merges the provided change with the last if possible."""
                if past_changes is None:
                    return [change]
                else:
                    if past_changes[-1]['type'] == 'change' and change.type == 'change':
                        past_changes[-1]['new'] = change.new
                    else:
                        # In case of changes other than 'change', append the notification.
                        past_changes.append(change)
                    return past_changes

            def hold(change):
                name = change.name
                cache[name] = compress(cache.get(name), change)

            try:
                # Replace notify_change with `hold`, caching and compressing
                # notifications, disable cross validation and yield.
                self.notify_change = hold
                self._cross_validation_lock = True
                yield
                # Cross validate final values when context is released.
                for name in list(cache.keys()):
                    trait = getattr(self.__class__, name)
                    value = trait._cross_validate(self, getattr(self, name))
                    self.set_trait(name, value)
            except TraitError as e:
                # Roll back in case of TraitError during final cross validation.
                self.notify_change = lambda x: None
                for name, changes in cache.items():
                    for change in changes[::-1]:
                        # TODO: Separate in a rollback function per notification type.
                        if change.type == 'change':
                            if change.old is not Undefined:
                                self.set_trait(name, change.old)
                            else:
                                self._trait_values.pop(name)
                cache = {}
                raise e
            finally:
                self._cross_validation_lock = False
                # Restore method retrieval from class
                del self.notify_change

                # trigger delayed notifications
                for changes in cache.values():
                    for change in changes:
                        self.notify_change(change)

    def _notify_trait(self, name, old_value, new_value):
        self.notify_change(Bunch(
            name=name,
            old=old_value,
            new=new_value,
            owner=self,
            type='change',
        ))

    def notify_change(self, change):
        if not isinstance(change, Bunch):
            # cast to bunch if given a dict
            change = Bunch(change)
        name, type = change.name, change.type

        callables = []
        callables.extend(self._trait_notifiers.get(name, {}).get(type, []))
        callables.extend(self._trait_notifiers.get(name, {}).get(All, []))
        callables.extend(self._trait_notifiers.get(All, {}).get(type, []))
        callables.extend(self._trait_notifiers.get(All, {}).get(All, []))

        # Now static ones
        magic_name = '_%s_changed' % name
        if change.type == "change" and hasattr(self, magic_name):
            class_value = getattr(self.__class__, magic_name)
            if not isinstance(class_value, ObserveHandler):
                _deprecated_method(class_value, self.__class__, magic_name,
                    "use @observe and @unobserve instead.")
                cb = getattr(self, magic_name)
                # Only append the magic method if it was not manually registered
                if cb not in callables:
                    callables.append(_callback_wrapper(cb))

        # Call them all now
        # Traits catches and logs errors here.  I allow them to raise
        for c in callables:
            # Bound methods have an additional 'self' argument.

            if isinstance(c, _CallbackWrapper):
                c = c.__call__
            elif isinstance(c, EventHandler) and c.name is not None:
                c = getattr(self, c.name)

            c(change)

    def _add_notifiers(self, handler, name, type):
        if name not in self._trait_notifiers:
            nlist = []
            self._trait_notifiers[name] = {type: nlist}
        else:
            if type not in self._trait_notifiers[name]:
                nlist = []
                self._trait_notifiers[name][type] = nlist
            else:
                nlist = self._trait_notifiers[name][type]
        if handler not in nlist:
            nlist.append(handler)

    def _remove_notifiers(self, handler, name, type):
        try:
            if handler is None:
                del self._trait_notifiers[name][type]
            else:
                self._trait_notifiers[name][type].remove(handler)
        except KeyError:
            pass

    def on_trait_change(self, handler=None, name=None, remove=False):
        """DEPRECATED: Setup a handler to be called when a trait changes.

        This is used to setup dynamic notifications of trait changes.

        Static handlers can be created by creating methods on a HasTraits
        subclass with the naming convention '_[traitname]_changed'.  Thus,
        to create static handler for the trait 'a', create the method
        _a_changed(self, name, old, new) (fewer arguments can be used, see
        below).

        If `remove` is True and `handler` is not specified, all change
        handlers for the specified name are uninstalled.

        Parameters
        ----------
        handler : callable, None
            A callable that is called when a trait changes.  Its
            signature can be handler(), handler(name), handler(name, new),
            handler(name, old, new), or handler(name, old, new, self).
        name : list, str, None
            If None, the handler will apply to all traits.  If a list
            of str, handler will apply to all names in the list.  If a
            str, the handler will apply just to that name.
        remove : bool
            If False (the default), then install the handler.  If True
            then unintall it.
        """
        warn("on_trait_change is deprecated in traitlets 4.1: use observe instead",
             DeprecationWarning, stacklevel=2)
        if name is None:
            name = All
        if remove:
            self.unobserve(_callback_wrapper(handler), names=name)
        else:
            self.observe(_callback_wrapper(handler), names=name)

    def observe(self, handler, names=All, type='change'):
        """Setup a handler to be called when a trait changes.

        This is used to setup dynamic notifications of trait changes.

        Parameters
        ----------
        handler : callable
            A callable that is called when a trait changes. Its
            signature should be ``handler(change)``, where ``change`` is a
            dictionary. The change dictionary at least holds a 'type' key.
            * ``type``: the type of notification.
            Other keys may be passed depending on the value of 'type'. In the
            case where type is 'change', we also have the following keys:
            * ``owner`` : the HasTraits instance
            * ``old`` : the old value of the modified trait attribute
            * ``new`` : the new value of the modified trait attribute
            * ``name`` : the name of the modified trait attribute.
        names : list, str, All
            If names is All, the handler will apply to all traits.  If a list
            of str, handler will apply to all names in the list.  If a
            str, the handler will apply just to that name.
        type : str, All (default: 'change')
            The type of notification to filter by. If equal to All, then all
            notifications are passed to the observe handler.
        """
        names = parse_notifier_name(names)
        for n in names:
            self._add_notifiers(handler, n, type)

    def unobserve(self, handler, names=All, type='change'):
        """Remove a trait change handler.

        This is used to unregister handlers to trait change notifications.

        Parameters
        ----------
        handler : callable
            The callable called when a trait attribute changes.
        names : list, str, All (default: All)
            The names of the traits for which the specified handler should be
            uninstalled. If names is All, the specified handler is uninstalled
            from the list of notifiers corresponding to all changes.
        type : str or All (default: 'change')
            The type of notification to filter by. If All, the specified handler
            is uninstalled from the list of notifiers corresponding to all types.
        """
        names = parse_notifier_name(names)
        for n in names:
            self._remove_notifiers(handler, n, type)

    def unobserve_all(self, name=All):
        """Remove trait change handlers of any type for the specified name.
        If name is not specified, removes all trait notifiers."""
        if name is All:
            self._trait_notifiers = {}
        else:
            try:
                del self._trait_notifiers[name]
            except KeyError:
                pass

    def _register_validator(self, handler, names):
        """Setup a handler to be called when a trait should be cross validated.

        This is used to setup dynamic notifications for cross-validation.

        If a validator is already registered for any of the provided names, a
        TraitError is raised and no new validator is registered.

        Parameters
        ----------
        handler : callable
            A callable that is called when the given trait is cross-validated.
            Its signature is handler(proposal), where proposal is a Bunch (dictionary with attribute access)
            with the following attributes/keys:
                * ``owner`` : the HasTraits instance
                * ``value`` : the proposed value for the modified trait attribute
                * ``trait`` : the TraitType instance associated with the attribute
        names : List of strings
            The names of the traits that should be cross-validated
        """
        for name in names:
            magic_name = '_%s_validate' % name
            if hasattr(self, magic_name):
                class_value = getattr(self.__class__, magic_name)
                if not isinstance(class_value, ValidateHandler):
                    _deprecated_method(class_value, self.__class, magic_name,
                        "use @validate decorator instead.")
        for name in names:
            self._trait_validators[name] = handler

    def add_traits(self, **traits):
        """Dynamically add trait attributes to the HasTraits instance."""
        self.__class__ = type(self.__class__.__name__, (self.__class__,),
                              traits)
        for trait in traits.values():
            trait.instance_init(self)

    def set_trait(self, name, value):
        """Forcibly sets trait attribute, including read-only attributes."""
        cls = self.__class__
        if not self.has_trait(name):
            raise TraitError("Class %s does not have a trait named %s" %
                                (cls.__name__, name))
        else:
            getattr(cls, name).set(self, value)

    @classmethod
    def class_trait_names(cls, **metadata):
        """Get a list of all the names of this class' traits.

        This method is just like the :meth:`trait_names` method,
        but is unbound.
        """
        return list(cls.class_traits(**metadata))

    @classmethod
    def class_traits(cls, **metadata):
        """Get a ``dict`` of all the traits of this class.  The dictionary
        is keyed on the name and the values are the TraitType objects.

        This method is just like the :meth:`traits` method, but is unbound.

        The TraitTypes returned don't know anything about the values
        that the various HasTrait's instances are holding.

        The metadata kwargs allow functions to be passed in which
        filter traits based on metadata values.  The functions should
        take a single value as an argument and return a boolean.  If
        any function returns False, then the trait is not included in
        the output.  If a metadata key doesn't exist, None will be passed
        to the function.
        """
        traits = dict([memb for memb in getmembers(cls) if
                     isinstance(memb[1], TraitType)])

        if len(metadata) == 0:
            return traits

        result = {}
        for name, trait in traits.items():
            for meta_name, meta_eval in metadata.items():
                if not callable(meta_eval):
                    meta_eval = _SimpleTest(meta_eval)
                if not meta_eval(trait.metadata.get(meta_name, None)):
                    break
            else:
                result[name] = trait

        return result

    @classmethod
    def class_own_traits(cls, **metadata):
        """Get a dict of all the traitlets defined on this class, not a parent.

        Works like `class_traits`, except for excluding traits from parents.
        """
        sup = super(cls, cls)
        return {n: t for (n, t) in cls.class_traits(**metadata).items()
                if getattr(sup, n, None) is not t}

    def has_trait(self, name):
        """Returns True if the object has a trait with the specified name."""
        return isinstance(getattr(self.__class__, name, None), TraitType)

    def trait_values(self, **metadata):
        """A ``dict`` of trait names and their values.

        The metadata kwargs allow functions to be passed in which
        filter traits based on metadata values.  The functions should
        take a single value as an argument and return a boolean.  If
        any function returns False, then the trait is not included in
        the output.  If a metadata key doesn't exist, None will be passed
        to the function.

        Returns
        -------
        A ``dict`` of trait names and their values.

        Notes
        -----
        Trait values are retrieved via ``getattr``, any exceptions raised
        by traits or the operations they may trigger will result in the
        absence of a trait value in the result ``dict``.
        """
        return {name: getattr(self, name) for name in self.trait_names(**metadata)}

    def trait_defaults(self, *names, **metadata):
        """Return a trait's default value or a dictionary of them

        Notes
        -----
        Dynamically generated default values may
        depend on the current state of the object."""
        if len(names) == 1 and len(metadata) == 0:
            return self._trait_default_generators[names[0]](self)

        for n in names:
            if not has_trait(self, n):
                raise TraitError("'%s' is not a trait of '%s' "
                    "instances" % (n, type(self).__name__))
        trait_names = self.trait_names(**metadata)
        trait_names.extend(names)

        defaults = {}
        for n in trait_names:
            defaults[n] = self._trait_default_generators[n](self)
        return defaults

    def trait_names(self, **metadata):
        """Get a list of all the names of this class' traits."""
        return list(self.traits(**metadata))

    def traits(self, **metadata):
        """Get a ``dict`` of all the traits of this class.  The dictionary
        is keyed on the name and the values are the TraitType objects.

        The TraitTypes returned don't know anything about the values
        that the various HasTrait's instances are holding.

        The metadata kwargs allow functions to be passed in which
        filter traits based on metadata values.  The functions should
        take a single value as an argument and return a boolean.  If
        any function returns False, then the trait is not included in
        the output.  If a metadata key doesn't exist, None will be passed
        to the function.
        """
        traits = dict([memb for memb in getmembers(self.__class__) if
                     isinstance(memb[1], TraitType)])

        if len(metadata) == 0:
            return traits

        result = {}
        for name, trait in traits.items():
            for meta_name, meta_eval in metadata.items():
                if not callable(meta_eval):
                    meta_eval = _SimpleTest(meta_eval)
                if not meta_eval(trait.metadata.get(meta_name, None)):
                    break
            else:
                result[name] = trait

        return result

    def trait_metadata(self, traitname, key, default=None):
        """Get metadata values for trait by key."""
        try:
            trait = getattr(self.__class__, traitname)
        except AttributeError:
            raise TraitError("Class %s does not have a trait named %s" %
                                (self.__class__.__name__, traitname))
        metadata_name = '_' + traitname + '_metadata'
        if hasattr(self, metadata_name) and key in getattr(self, metadata_name):
            return getattr(self, metadata_name).get(key, default)
        else:
            return trait.metadata.get(key, default)

    @classmethod
    def class_own_trait_events(cls, name):
        """Get a dict of all event handlers defined on this class, not a parent.

        Works like ``event_handlers``, except for excluding traits from parents.
        """
        sup = super(cls, cls)
        return {n: e for (n, e) in cls.events(name).items()
                if getattr(sup, n, None) is not e}

    @classmethod
    def trait_events(cls, name=None):
        """Get a ``dict`` of all the event handlers of this class.

        Parameters
        ----------
        name: str (default: None)
            The name of a trait of this class. If name is ``None`` then all
            the event handlers of this class will be returned instead.

        Returns
        -------
        The event handlers associated with a trait name, or all event handlers.
        """
        events = {}
        for k, v in getmembers(cls):
            if isinstance(v, EventHandler):
                if name is None:
                    events[k] = v
                elif name in v.trait_names:
                    events[k] = v
                elif hasattr(v, 'tags'):
                    if cls.trait_names(**v.tags):
                        events[k] = v
        return events

#-----------------------------------------------------------------------------
# Actual TraitTypes implementations/subclasses
#-----------------------------------------------------------------------------

#-----------------------------------------------------------------------------
# TraitTypes subclasses for handling classes and instances of classes
#-----------------------------------------------------------------------------


class ClassBasedTraitType(TraitType):
    """
    A trait with error reporting and string -> type resolution for Type,
    Instance and This.
    """

    def _resolve_string(self, string):
        """
        Resolve a string supplied for a type into an actual object.
        """
        return import_item(string)

    def error(self, obj, value):
        kind = type(value)
        if six.PY2 and kind is InstanceType:
            msg = 'class %s' % value.__class__.__name__
        else:
            msg = '%s (i.e. %s)' % ( str( kind )[1:-1], repr( value ) )

        if obj is not None:
            e = "The '%s' trait of %s instance must be %s, but a value of %s was specified." \
                % (self.name, class_of(obj),
                   self.info(), msg)
        else:
            e = "The '%s' trait must be %s, but a value of %r was specified." \
                % (self.name, self.info(), msg)

        raise TraitError(e)


class Type(ClassBasedTraitType):
    """A trait whose value must be a subclass of a specified class."""

    def __init__ (self, default_value=Undefined, klass=None, **kwargs):
        """Construct a Type trait

        A Type trait specifies that its values must be subclasses of
        a particular class.

        If only ``default_value`` is given, it is used for the ``klass`` as
        well. If neither are given, both default to ``object``.

        Parameters
        ----------
        default_value : class, str or None
            The default value must be a subclass of klass.  If an str,
            the str must be a fully specified class name, like 'foo.bar.Bah'.
            The string is resolved into real class, when the parent
            :class:`HasTraits` class is instantiated.
        klass : class, str [ default object ]
            Values of this trait must be a subclass of klass.  The klass
            may be specified in a string like: 'foo.bar.MyClass'.
            The string is resolved into real class, when the parent
            :class:`HasTraits` class is instantiated.
        allow_none : bool [ default False ]
            Indicates whether None is allowed as an assignable value.
        """
        if default_value is Undefined:
            new_default_value = object if (klass is None) else klass
        else:
            new_default_value = default_value

        if klass is None:
            if (default_value is None) or (default_value is Undefined):
                klass = object
            else:
                klass = default_value

        if not (inspect.isclass(klass) or isinstance(klass, six.string_types)):
            raise TraitError("A Type trait must specify a class.")

        self.klass = klass

        super(Type, self).__init__(new_default_value, **kwargs)

    def validate(self, obj, value):
        """Validates that the value is a valid object instance."""
        if isinstance(value, six.string_types):
            try:
                value = self._resolve_string(value)
            except ImportError:
                raise TraitError("The '%s' trait of %s instance must be a type, but "
                                 "%r could not be imported" % (self.name, obj, value))
        try:
            if issubclass(value, self.klass):
                return value
        except:
            pass

        self.error(obj, value)

    def info(self):
        """ Returns a description of the trait."""
        if isinstance(self.klass, six.string_types):
            klass = self.klass
        else:
            klass = self.klass.__module__ + '.' + self.klass.__name__
        result = "a subclass of '%s'" % klass
        if self.allow_none:
            return result + ' or None'
        return result

    def instance_init(self, obj):
        self._resolve_classes()
        super(Type, self).instance_init(obj)

    def _resolve_classes(self):
        if isinstance(self.klass, six.string_types):
            self.klass = self._resolve_string(self.klass)
        if isinstance(self.default_value, six.string_types):
            self.default_value = self._resolve_string(self.default_value)

    def default_value_repr(self):
        value = self.default_value
        if isinstance(value, six.string_types):
            return repr(value)
        else:
            return repr('{}.{}'.format(value.__module__, value.__name__))


class Instance(ClassBasedTraitType):
    """A trait whose value must be an instance of a specified class.

    The value can also be an instance of a subclass of the specified class.

    Subclasses can declare default classes by overriding the klass attribute
    """

    klass = None

    def __init__(self, klass=None, args=None, kw=None, **kwargs):
        """Construct an Instance trait.

        This trait allows values that are instances of a particular
        class or its subclasses.  Our implementation is quite different
        from that of enthough.traits as we don't allow instances to be used
        for klass and we handle the ``args`` and ``kw`` arguments differently.

        Parameters
        ----------
        klass : class, str
            The class that forms the basis for the trait.  Class names
            can also be specified as strings, like 'foo.bar.Bar'.
        args : tuple
            Positional arguments for generating the default value.
        kw : dict
            Keyword arguments for generating the default value.
        allow_none : bool [ default False ]
            Indicates whether None is allowed as a value.

        Notes
        -----
        If both ``args`` and ``kw`` are None, then the default value is None.
        If ``args`` is a tuple and ``kw`` is a dict, then the default is
        created as ``klass(*args, **kw)``.  If exactly one of ``args`` or ``kw`` is
        None, the None is replaced by ``()`` or ``{}``, respectively.
        """
        if klass is None:
            klass = self.klass

        if (klass is not None) and (inspect.isclass(klass) or isinstance(klass, six.string_types)):
            self.klass = klass
        else:
            raise TraitError('The klass attribute must be a class'
                                ' not: %r' % klass)

        if (kw is not None) and not isinstance(kw, dict):
            raise TraitError("The 'kw' argument must be a dict or None.")
        if (args is not None) and not isinstance(args, tuple):
            raise TraitError("The 'args' argument must be a tuple or None.")

        self.default_args = args
        self.default_kwargs = kw

        super(Instance, self).__init__(**kwargs)

    def validate(self, obj, value):
        if isinstance(value, self.klass):
            return value
        else:
            self.error(obj, value)

    def info(self):
        if isinstance(self.klass, six.string_types):
            klass = self.klass
        else:
            klass = self.klass.__name__
        result = class_of(klass)
        if self.allow_none:
            return result + ' or None'

        return result

    def instance_init(self, obj):
        self._resolve_classes()
        super(Instance, self).instance_init(obj)

    def _resolve_classes(self):
        if isinstance(self.klass, six.string_types):
            self.klass = self._resolve_string(self.klass)

    def make_dynamic_default(self):
        if (self.default_args is None) and (self.default_kwargs is None):
            return None
        return self.klass(*(self.default_args or ()),
                          **(self.default_kwargs or {}))

    def default_value_repr(self):
        return repr(self.make_dynamic_default())


class ForwardDeclaredMixin(object):
    """
    Mixin for forward-declared versions of Instance and Type.
    """
    def _resolve_string(self, string):
        """
        Find the specified class name by looking for it in the module in which
        our this_class attribute was defined.
        """
        modname = self.this_class.__module__
        return import_item('.'.join([modname, string]))


class ForwardDeclaredType(ForwardDeclaredMixin, Type):
    """
    Forward-declared version of Type.
    """
    pass


class ForwardDeclaredInstance(ForwardDeclaredMixin, Instance):
    """
    Forward-declared version of Instance.
    """
    pass


class This(ClassBasedTraitType):
    """A trait for instances of the class containing this trait.

    Because how how and when class bodies are executed, the ``This``
    trait can only have a default value of None.  This, and because we
    always validate default values, ``allow_none`` is *always* true.
    """

    info_text = 'an instance of the same type as the receiver or None'

    def __init__(self, **kwargs):
        super(This, self).__init__(None, **kwargs)

    def validate(self, obj, value):
        # What if value is a superclass of obj.__class__?  This is
        # complicated if it was the superclass that defined the This
        # trait.
        if isinstance(value, self.this_class) or (value is None):
            return value
        else:
            self.error(obj, value)


class Union(TraitType):
    """A trait type representing a Union type."""

    def __init__(self, trait_types, **kwargs):
        """Construct a Union  trait.

        This trait allows values that are allowed by at least one of the
        specified trait types. A Union traitlet cannot have metadata on
        its own, besides the metadata of the listed types.

        Parameters
        ----------
        trait_types: sequence
            The list of trait types of length at least 1.

        Notes
        -----
        Union([Float(), Bool(), Int()]) attempts to validate the provided values
        with the validation function of Float, then Bool, and finally Int.
        """
        self.trait_types = list(trait_types)
        self.info_text = " or ".join([tt.info() for tt in self.trait_types])
        super(Union, self).__init__(**kwargs)

    def default(self, obj=None):
        default = super(Union, self).default(obj)
        for t in self.trait_types:
            if default is Undefined:
                default = t.default(obj)
            else:
                break
        return default

    def class_init(self, cls, name):
        for trait_type in reversed(self.trait_types):
            trait_type.class_init(cls, None)
        super(Union, self).class_init(cls, name)

    def instance_init(self, obj):
        for trait_type in reversed(self.trait_types):
            trait_type.instance_init(obj)
        super(Union, self).instance_init(obj)

    def validate(self, obj, value):
        with obj.cross_validation_lock:
            for trait_type in self.trait_types:
                try:
                    v = trait_type._validate(obj, value)
                    # In the case of an element trait, the name is None
                    if self.name is not None:
                        setattr(obj, '_' + self.name + '_metadata', trait_type.metadata)
                    return v
                except TraitError:
                    continue
        self.error(obj, value)

    def __or__(self, other):
        if isinstance(other, Union):
            return Union(self.trait_types + other.trait_types)
        else:
            return Union(self.trait_types + [other])


#-----------------------------------------------------------------------------
# Basic TraitTypes implementations/subclasses
#-----------------------------------------------------------------------------


class Any(TraitType):
    """A trait which allows any value."""
    default_value = None
    allow_none = True
    info_text = 'any value'


def _validate_bounds(trait, obj, value):
    """
    Validate that a number to be applied to a trait is between bounds.

    If value is not between min_bound and max_bound, this raises a
    TraitError with an error message appropriate for this trait.
    """
    if trait.min is not None and value < trait.min:
        raise TraitError(
            "The value of the '{name}' trait of {klass} instance should "
            "not be less than {min_bound}, but a value of {value} was "
            "specified".format(
                name=trait.name, klass=class_of(obj),
                value=value, min_bound=trait.min))
    if trait.max is not None and value > trait.max:
        raise TraitError(
            "The value of the '{name}' trait of {klass} instance should "
            "not be greater than {max_bound}, but a value of {value} was "
            "specified".format(
                name=trait.name, klass=class_of(obj),
                value=value, max_bound=trait.max))
    return value


class Int(TraitType):
    """An int trait."""

    default_value = 0
    info_text = 'an int'

    def __init__(self, default_value=Undefined, allow_none=False, **kwargs):
        self.min = kwargs.pop('min', None)
        self.max = kwargs.pop('max', None)
        super(Int, self).__init__(default_value=default_value,
                                  allow_none=allow_none, **kwargs)

    def validate(self, obj, value):
        if not isinstance(value, int):
            self.error(obj, value)
        return _validate_bounds(self, obj, value)


class CInt(Int):
    """A casting version of the int trait."""

    def validate(self, obj, value):
        try:
            value = int(value)
        except:
            self.error(obj, value)
        return _validate_bounds(self, obj, value)


if six.PY2:
    class Long(TraitType):
        """A long integer trait."""

        default_value = 0
        info_text = 'a long'

        def __init__(self, default_value=Undefined, allow_none=False, **kwargs):
            self.min = kwargs.pop('min', None)
            self.max = kwargs.pop('max', None)
            super(Long, self).__init__(
                default_value=default_value,
                allow_none=allow_none, **kwargs)

        def _validate_long(self, obj, value):
            if isinstance(value, long):
                return value
            if isinstance(value, int):
                return long(value)
            self.error(obj, value)

        def validate(self, obj, value):
            value = self._validate_long(obj, value)
            return _validate_bounds(self, obj, value)


    class CLong(Long):
        """A casting version of the long integer trait."""

        def validate(self, obj, value):
            try:
                value = long(value)
            except:
                self.error(obj, value)
            return _validate_bounds(self, obj, value)


    class Integer(TraitType):
        """An integer trait.

        Longs that are unnecessary (<= sys.maxint) are cast to ints."""

        default_value = 0
        info_text = 'an integer'

        def __init__(self, default_value=Undefined, allow_none=False, **kwargs):
            self.min = kwargs.pop('min', None)
            self.max = kwargs.pop('max', None)
            super(Integer, self).__init__(
                default_value=default_value,
                allow_none=allow_none, **kwargs)

        def _validate_int(self, obj, value):
            if isinstance(value, int):
                return value
            if isinstance(value, long):
                # downcast longs that fit in int:
                # note that int(n > sys.maxint) returns a long, so
                # we don't need a condition on this cast
                return int(value)
            if sys.platform == "cli":
                from System import Int64
                if isinstance(value, Int64):
                    return int(value)
            self.error(obj, value)

        def validate(self, obj, value):
            value = self._validate_int(obj, value)
            return _validate_bounds(self, obj, value)

else:
    Long, CLong = Int, CInt
    Integer = Int


class Float(TraitType):
    """A float trait."""

    default_value = 0.0
    info_text = 'a float'

    def __init__(self, default_value=Undefined, allow_none=False, **kwargs):
        self.min = kwargs.pop('min', -float('inf'))
        self.max = kwargs.pop('max', float('inf'))
        super(Float, self).__init__(default_value=default_value,
                                    allow_none=allow_none, **kwargs)

    def validate(self, obj, value):
        if isinstance(value, int):
            value = float(value)
        if not isinstance(value, float):
            self.error(obj, value)
        return _validate_bounds(self, obj, value)


class CFloat(Float):
    """A casting version of the float trait."""

    def validate(self, obj, value):
        try:
            value = float(value)
        except:
            self.error(obj, value)
        return _validate_bounds(self, obj, value)


class Complex(TraitType):
    """A trait for complex numbers."""

    default_value = 0.0 + 0.0j
    info_text = 'a complex number'

    def validate(self, obj, value):
        if isinstance(value, complex):
            return value
        if isinstance(value, (float, int)):
            return complex(value)
        self.error(obj, value)


class CComplex(Complex):
    """A casting version of the complex number trait."""

    def validate (self, obj, value):
        try:
            return complex(value)
        except:
            self.error(obj, value)

# We should always be explicit about whether we're using bytes or unicode, both
# for Python 3 conversion and for reliable unicode behaviour on Python 2. So
# we don't have a Str type.
class Bytes(TraitType):
    """A trait for byte strings."""

    default_value = b''
    info_text = 'a bytes object'

    def validate(self, obj, value):
        if isinstance(value, bytes):
            return value
        self.error(obj, value)


class CBytes(Bytes):
    """A casting version of the byte string trait."""

    def validate(self, obj, value):
        try:
            return bytes(value)
        except:
            self.error(obj, value)


class Unicode(TraitType):
    """A trait for unicode strings."""

    default_value = u''
    info_text = 'a unicode string'

    def validate(self, obj, value):
        if isinstance(value, six.text_type):
            return value
        if isinstance(value, bytes):
            try:
                return value.decode('ascii', 'strict')
            except UnicodeDecodeError:
                msg = "Could not decode {!r} for unicode trait '{}' of {} instance."
                raise TraitError(msg.format(value, self.name, class_of(obj)))
        self.error(obj, value)


class CUnicode(Unicode):
    """A casting version of the unicode trait."""

    def validate(self, obj, value):
        try:
            return six.text_type(value)
        except:
            self.error(obj, value)


class ObjectName(TraitType):
    """A string holding a valid object name in this version of Python.

    This does not check that the name exists in any scope."""
    info_text = "a valid object identifier in Python"

    if six.PY2:
        # Python 2:
        def coerce_str(self, obj, value):
            "In Python 2, coerce ascii-only unicode to str"
            if isinstance(value, unicode):
                try:
                    return str(value)
                except UnicodeEncodeError:
                    self.error(obj, value)
            return value
    else:
        coerce_str = staticmethod(lambda _,s: s)

    def validate(self, obj, value):
        value = self.coerce_str(obj, value)

        if isinstance(value, six.string_types) and isidentifier(value):
            return value
        self.error(obj, value)

class DottedObjectName(ObjectName):
    """A string holding a valid dotted object name in Python, such as A.b3._c"""
    def validate(self, obj, value):
        value = self.coerce_str(obj, value)

        if isinstance(value, six.string_types) and all(isidentifier(a)
          for a in value.split('.')):
            return value
        self.error(obj, value)


class Bool(TraitType):
    """A boolean (True, False) trait."""

    default_value = False
    info_text = 'a boolean'

    def validate(self, obj, value):
        if isinstance(value, bool):
            return value
        self.error(obj, value)


class CBool(Bool):
    """A casting version of the boolean trait."""

    def validate(self, obj, value):
        try:
            return bool(value)
        except:
            self.error(obj, value)


class Enum(TraitType):
    """An enum whose value must be in a given sequence."""

    def __init__(self, values, default_value=Undefined, **kwargs):
        self.values = values
        if kwargs.get('allow_none', False) and default_value is Undefined:
            default_value = None
        super(Enum, self).__init__(default_value, **kwargs)

    def validate(self, obj, value):
        if value in self.values:
                return value
        self.error(obj, value)

    def info(self):
        """ Returns a description of the trait."""
        result = 'any of ' + repr(self.values)
        if self.allow_none:
            return result + ' or None'
        return result

class CaselessStrEnum(Enum):
    """An enum of strings where the case should be ignored."""

    def __init__(self, values, default_value=Undefined, **kwargs):
        values = [cast_unicode_py2(value) for value in values]
        super(CaselessStrEnum, self).__init__(values, default_value=default_value, **kwargs)

    def validate(self, obj, value):
        if isinstance(value, str):
            value = cast_unicode_py2(value)
        if not isinstance(value, six.string_types):
            self.error(obj, value)

        for v in self.values:
            if v.lower() == value.lower():
                return v
        self.error(obj, value)


class FuzzyEnum(Enum):
    """An case-ignoring enum matching choices by unique prefixes/substrings."""

    case_sensitive = False
    #: If True, choices match anywhere in the string, otherwise match prefixes.
    substring_matching = False

    def __init__(self, values, default_value=Undefined,
                 case_sensitive=False, substring_matching=False, **kwargs):
        self.case_sensitive = case_sensitive
        self.substring_matching = substring_matching
        values = [cast_unicode_py2(value) for value in values]
        super(FuzzyEnum, self).__init__(values, default_value=default_value, **kwargs)

    def validate(self, obj, value):
        if isinstance(value, str):
            value = cast_unicode_py2(value)
        if not isinstance(value, six.string_types):
            self.error(obj, value)

        conv_func = (lambda c: c) if self.case_sensitive else lambda c: c.lower()
        substring_matching = self.substring_matching
        match_func = ((lambda v, c: v in c)
                      if substring_matching
                      else (lambda v, c: c.startswith(v)))
        value = conv_func(value)
        choices = self.values
        matches = [match_func(value, conv_func(c)) for c in choices]
        if sum(matches) == 1:
            for v, m in zip(choices, matches):
                if m:
                    return v

        self.error(obj, value)


class Container(Instance):
    """An instance of a container (list, set, etc.)

    To be subclassed by overriding klass.
    """
    klass = None
    _cast_types = ()
    _valid_defaults = SequenceTypes
    _trait = None

    def __init__(self, trait=None, default_value=None, **kwargs):
        """Create a container trait type from a list, set, or tuple.

        The default value is created by doing ``List(default_value)``,
        which creates a copy of the ``default_value``.

        ``trait`` can be specified, which restricts the type of elements
        in the container to that TraitType.

        If only one arg is given and it is not a Trait, it is taken as
        ``default_value``:

        ``c = List([1, 2, 3])``

        Parameters
        ----------

        trait : TraitType [ optional ]
            the type for restricting the contents of the Container.  If unspecified,
            types are not checked.

        default_value : SequenceType [ optional ]
            The default value for the Trait.  Must be list/tuple/set, and
            will be cast to the container type.

        allow_none : bool [ default False ]
            Whether to allow the value to be None

        **kwargs : any
            further keys for extensions to the Trait (e.g. config)

        """
        # allow List([values]):
        if default_value is None and not is_trait(trait):
            default_value = trait
            trait = None

        if default_value is None:
            args = ()
        elif isinstance(default_value, self._valid_defaults):
            args = (default_value,)
        else:
            raise TypeError('default value of %s was %s' %(self.__class__.__name__, default_value))

        if is_trait(trait):
            if isinstance(trait, type):
                warn("Traits should be given as instances, not types (for example, `Int()`, not `Int`)."
                     " Passing types is deprecated in traitlets 4.1.",
                     DeprecationWarning, stacklevel=3)
            self._trait = trait() if isinstance(trait, type) else trait
        elif trait is not None:
            raise TypeError("`trait` must be a Trait or None, got %s" % repr_type(trait))

        super(Container,self).__init__(klass=self.klass, args=args, **kwargs)

    def element_error(self, obj, element, validator):
        e = "Element of the '%s' trait of %s instance must be %s, but a value of %s was specified." \
            % (self.name, class_of(obj), validator.info(), repr_type(element))
        raise TraitError(e)

    def validate(self, obj, value):
        if isinstance(value, self._cast_types):
            value = self.klass(value)
        value = super(Container, self).validate(obj, value)
        if value is None:
            return value

        value = self.validate_elements(obj, value)

        return value

    def validate_elements(self, obj, value):
        validated = []
        if self._trait is None or isinstance(self._trait, Any):
            return value
        for v in value:
            try:
                v = self._trait._validate(obj, v)
            except TraitError:
                self.element_error(obj, v, self._trait)
            else:
                validated.append(v)
        return self.klass(validated)

    def class_init(self, cls, name):
        if isinstance(self._trait, TraitType):
            self._trait.class_init(cls, None)
        super(Container, self).class_init(cls, name)

    def instance_init(self, obj):
        if isinstance(self._trait, TraitType):
            self._trait.instance_init(obj)
        super(Container, self).instance_init(obj)


class List(Container):
    """An instance of a Python list."""
    klass = list
    _cast_types = (tuple,)

    def __init__(self, trait=None, default_value=None, minlen=0, maxlen=sys.maxsize, **kwargs):
        """Create a List trait type from a list, set, or tuple.

        The default value is created by doing ``list(default_value)``,
        which creates a copy of the ``default_value``.

        ``trait`` can be specified, which restricts the type of elements
        in the container to that TraitType.

        If only one arg is given and it is not a Trait, it is taken as
        ``default_value``:

        ``c = List([1, 2, 3])``

        Parameters
        ----------

        trait : TraitType [ optional ]
            the type for restricting the contents of the Container.
            If unspecified, types are not checked.

        default_value : SequenceType [ optional ]
            The default value for the Trait.  Must be list/tuple/set, and
            will be cast to the container type.

        minlen : Int [ default 0 ]
            The minimum length of the input list

        maxlen : Int [ default sys.maxsize ]
            The maximum length of the input list
        """
        self._minlen = minlen
        self._maxlen = maxlen
        super(List, self).__init__(trait=trait, default_value=default_value,
                                   **kwargs)

    def length_error(self, obj, value):
        e = "The '%s' trait of %s instance must be of length %i <= L <= %i, but a value of %s was specified." \
            % (self.name, class_of(obj), self._minlen, self._maxlen, value)
        raise TraitError(e)

    def validate_elements(self, obj, value):
        length = len(value)
        if length < self._minlen or length > self._maxlen:
            self.length_error(obj, value)

        return super(List, self).validate_elements(obj, value)

    def validate(self, obj, value):
        value = super(List, self).validate(obj, value)
        value = self.validate_elements(obj, value)
        return value


class Set(List):
    """An instance of a Python set."""
    klass = set
    _cast_types = (tuple, list)

    # Redefine __init__ just to make the docstring more accurate.
    def __init__(self, trait=None, default_value=None, minlen=0, maxlen=sys.maxsize,
                 **kwargs):
        """Create a Set trait type from a list, set, or tuple.

        The default value is created by doing ``set(default_value)``,
        which creates a copy of the ``default_value``.

        ``trait`` can be specified, which restricts the type of elements
        in the container to that TraitType.

        If only one arg is given and it is not a Trait, it is taken as
        ``default_value``:

        ``c = Set({1, 2, 3})``

        Parameters
        ----------

        trait : TraitType [ optional ]
            the type for restricting the contents of the Container.
            If unspecified, types are not checked.

        default_value : SequenceType [ optional ]
            The default value for the Trait.  Must be list/tuple/set, and
            will be cast to the container type.

        minlen : Int [ default 0 ]
            The minimum length of the input list

        maxlen : Int [ default sys.maxsize ]
            The maximum length of the input list
        """
        super(Set, self).__init__(trait, default_value, minlen, maxlen, **kwargs)


class Tuple(Container):
    """An instance of a Python tuple."""
    klass = tuple
    _cast_types = (list,)

    def __init__(self, *traits, **kwargs):
        """Create a tuple from a list, set, or tuple.

        Create a fixed-type tuple with Traits:

        ``t = Tuple(Int(), Str(), CStr())``

        would be length 3, with Int,Str,CStr for each element.

        If only one arg is given and it is not a Trait, it is taken as
        default_value:

        ``t = Tuple((1, 2, 3))``

        Otherwise, ``default_value`` *must* be specified by keyword.

        Parameters
        ----------

        `*traits` : TraitTypes [ optional ]
            the types for restricting the contents of the Tuple.  If unspecified,
            types are not checked. If specified, then each positional argument
            corresponds to an element of the tuple.  Tuples defined with traits
            are of fixed length.

        default_value : SequenceType [ optional ]
            The default value for the Tuple.  Must be list/tuple/set, and
            will be cast to a tuple. If ``traits`` are specified,
            ``default_value`` must conform to the shape and type they specify.
        """
        default_value = kwargs.pop('default_value', Undefined)
        # allow Tuple((values,)):
        if len(traits) == 1 and default_value is Undefined and not is_trait(traits[0]):
            default_value = traits[0]
            traits = ()

        if default_value is Undefined:
            args = ()
        elif isinstance(default_value, self._valid_defaults):
            args = (default_value,)
        else:
            raise TypeError('default value of %s was %s' %(self.__class__.__name__, default_value))

        self._traits = []
        for trait in traits:
            if isinstance(trait, type):
                warn("Traits should be given as instances, not types (for example, `Int()`, not `Int`)"
                     " Passing types is deprecated in traitlets 4.1.",
                     DeprecationWarning, stacklevel=2)
            t = trait() if isinstance(trait, type) else trait
            self._traits.append(t)

        if self._traits and default_value is None:
            # don't allow default to be an empty container if length is specified
            args = None
        super(Container,self).__init__(klass=self.klass, args=args, **kwargs)

    def validate_elements(self, obj, value):
        if not self._traits:
            # nothing to validate
            return value
        if len(value) != len(self._traits):
            e = "The '%s' trait of %s instance requires %i elements, but a value of %s was specified." \
                % (self.name, class_of(obj), len(self._traits), repr_type(value))
            raise TraitError(e)

        validated = []
        for t, v in zip(self._traits, value):
            try:
                v = t._validate(obj, v)
            except TraitError:
                self.element_error(obj, v, t)
            else:
                validated.append(v)
        return tuple(validated)

    def class_init(self, cls, name):
        for trait in self._traits:
            if isinstance(trait, TraitType):
                trait.class_init(cls, None)
        super(Container, self).class_init(cls, name)

    def instance_init(self, obj):
        for trait in self._traits:
            if isinstance(trait, TraitType):
                trait.instance_init(obj)
        super(Container, self).instance_init(obj)


class Dict(Instance):
    """An instance of a Python dict.

    One or more traits can be passed to the constructor
    to validate the keys and/or values of the dict.
    If you need more detailed validation,
    you may use a custom validator method.

    .. versionchanged:: 5.0
        Added key_trait for validating dict keys.

    .. versionchanged:: 5.0
        Deprecated ambiguous ``trait``, ``traits`` args in favor of ``value_trait``, ``per_key_traits``.
    """
    _value_trait = None
    _key_trait = None

    def __init__(self, value_trait=None, per_key_traits=None, key_trait=None, default_value=Undefined,
                 **kwargs):
        """Create a dict trait type from a Python dict.

        The default value is created by doing ``dict(default_value)``,
        which creates a copy of the ``default_value``.

        Parameters
        ----------

        value_trait : TraitType [ optional ]
            The specified trait type to check and use to restrict the values of
            the dict. If unspecified, values are not checked.

        per_key_traits : Dictionary of {keys:trait types} [ optional, keyword-only ]
            A Python dictionary containing the types that are valid for
            restricting the values of the dict on a per-key basis.
            Each value in this dict should be a Trait for validating

        key_trait : TraitType [ optional, keyword-only ]
            The type for restricting the keys of the dict. If
            unspecified, the types of the keys are not checked.

        default_value : SequenceType [ optional, keyword-only ]
            The default value for the Dict.  Must be dict, tuple, or None, and
            will be cast to a dict if not None. If any key or value traits are specified,
            the `default_value` must conform to the constraints.

        Examples
        --------

        >>> d = Dict(Unicode())
        a dict whose values must be text

        >>> d2 = Dict(per_key_traits={'n': Integer(), 's': Unicode()})
        d2['n'] must be an integer
        d2['s'] must be text

        >>> d3 = Dict(value_trait=Integer(), key_trait=Unicode())
        d3's keys must be text
        d3's values must be integers
        """

        # handle deprecated keywords
        trait = kwargs.pop('trait', None)
        if trait is not None:
            if value_trait is not None:
                raise TypeError("Found a value for both `value_trait` and its deprecated alias `trait`.")
            value_trait = trait
            warn("Keyword `trait` is deprecated in traitlets 5.0, use `value_trait` instead", DeprecationWarning)
        traits = kwargs.pop('traits', None)
        if traits is not None:
            if per_key_traits is not None:
                raise TypeError("Found a value for both `per_key_traits` and its deprecated alias `traits`.")
            per_key_traits = traits
            warn("Keyword `traits` is deprecated in traitlets 5.0, use `per_key_traits` instead", DeprecationWarning)

        # Handling positional arguments
        if default_value is Undefined and value_trait is not None:
            if not is_trait(value_trait):
                default_value = value_trait
                value_trait = None

        if key_trait is None and per_key_traits is not None:
            if is_trait(per_key_traits):
                key_trait = per_key_traits
                per_key_traits = None

        # Handling default value
        if default_value is Undefined:
            default_value = {}
        if default_value is None:
            args = None
        elif isinstance(default_value, dict):
            args = (default_value,)
        elif isinstance(default_value, SequenceTypes):
            args = (default_value,)
        else:
            raise TypeError('default value of Dict was %s' % default_value)

        # Case where a type of TraitType is provided rather than an instance
        if is_trait(value_trait):
            if isinstance(value_trait, type):
                warn("Traits should be given as instances, not types (for example, `Int()`, not `Int`)"
                     " Passing types is deprecated in traitlets 4.1.",
                     DeprecationWarning, stacklevel=2)
                value_trait = value_trait()
            self._value_trait = value_trait
        elif value_trait is not None:
            raise TypeError("`value_trait` must be a Trait or None, got %s" % repr_type(value_trait))

        if is_trait(key_trait):
            if isinstance(key_trait, type):
                warn("Traits should be given as instances, not types (for example, `Int()`, not `Int`)"
                     " Passing types is deprecated in traitlets 4.1.",
                     DeprecationWarning, stacklevel=2)
                key_trait = key_trait()
            self._key_trait = key_trait
        elif key_trait is not None:
            raise TypeError("`key_trait` must be a Trait or None, got %s" % repr_type(key_trait))

        self._per_key_traits = per_key_traits

        super(Dict, self).__init__(klass=dict, args=args, **kwargs)

    def element_error(self, obj, element, validator, side='Values'):
        e = side + " of the '%s' trait of %s instance must be %s, but a value of %s was specified." \
            % (self.name, class_of(obj), validator.info(), repr_type(element))
        raise TraitError(e)

    def validate(self, obj, value):
        value = super(Dict, self).validate(obj, value)
        if value is None:
            return value
        value = self.validate_elements(obj, value)
        return value

    def validate_elements(self, obj, value):
        per_key_override = self._per_key_traits or {}
        key_trait = self._key_trait
        value_trait = self._value_trait
        if not (key_trait or value_trait or per_key_override):
            return value

        validated = {}
        for key in value:
            v = value[key]
            if key_trait:
                try:
                    key = key_trait._validate(obj, key)
                except TraitError:
                    self.element_error(obj, key, key_trait, 'Keys')
            active_value_trait = per_key_override.get(key, value_trait)
            if active_value_trait:
                try:
                    v = active_value_trait._validate(obj, v)
                except TraitError:
                    self.element_error(obj, v, active_value_trait, 'Values')
            validated[key] = v

        return self.klass(validated)

    def class_init(self, cls, name):
        if isinstance(self._value_trait, TraitType):
            self._value_trait.class_init(cls, None)
        if isinstance(self._key_trait, TraitType):
            self._key_trait.class_init(cls, None)
        if self._per_key_traits is not None:
            for trait in self._per_key_traits.values():
                trait.class_init(cls, None)
        super(Dict, self).class_init(cls, name)

    def instance_init(self, obj):
        if isinstance(self._value_trait, TraitType):
            self._value_trait.instance_init(obj)
        if isinstance(self._key_trait, TraitType):
            self._key_trait.instance_init(obj)
        if self._per_key_traits is not None:
            for trait in self._per_key_traits.values():
                trait.instance_init(obj)
        super(Dict, self).instance_init(obj)


class TCPAddress(TraitType):
    """A trait for an (ip, port) tuple.

    This allows for both IPv4 IP addresses as well as hostnames.
    """

    default_value = ('127.0.0.1', 0)
    info_text = 'an (ip, port) tuple'

    def validate(self, obj, value):
        if isinstance(value, tuple):
            if len(value) == 2:
                if isinstance(value[0], six.string_types) and isinstance(value[1], int):
                    port = value[1]
                    if port >= 0 and port <= 65535:
                        return value
        self.error(obj, value)

class CRegExp(TraitType):
    """A casting compiled regular expression trait.

    Accepts both strings and compiled regular expressions. The resulting
    attribute will be a compiled regular expression."""

    info_text = 'a regular expression'

    def validate(self, obj, value):
        try:
            return re.compile(value)
        except:
            self.error(obj, value)


class UseEnum(TraitType):
    """Use a Enum class as model for the data type description.
    Note that if no default-value is provided, the first enum-value is used
    as default-value.

    .. sourcecode:: python

        # -- SINCE: Python 3.4 (or install backport: pip install enum34)
        import enum
        from traitlets import HasTraits, UseEnum

        class Color(enum.Enum):
            red = 1         # -- IMPLICIT: default_value
            blue = 2
            green = 3

        class MyEntity(HasTraits):
            color = UseEnum(Color, default_value=Color.blue)

        entity = MyEntity(color=Color.red)
        entity.color = Color.green    # USE: Enum-value (preferred)
        entity.color = "green"        # USE: name (as string)
        entity.color = "Color.green"  # USE: scoped-name (as string)
        entity.color = 3              # USE: number (as int)
        assert entity.color is Color.green
    """
    default_value = None
    info_text = "Trait type adapter to a Enum class"

    def __init__(self, enum_class, default_value=None, **kwargs):
        assert issubclass(enum_class, enum.Enum), \
                          "REQUIRE: enum.Enum, but was: %r" % enum_class
        allow_none = kwargs.get("allow_none", False)
        if default_value is None and not allow_none:
            default_value = list(enum_class.__members__.values())[0]
        super(UseEnum, self).__init__(default_value=default_value, **kwargs)
        self.enum_class = enum_class
        self.name_prefix = enum_class.__name__ + "."

    def select_by_number(self, value, default=Undefined):
        """Selects enum-value by using its number-constant."""
        assert isinstance(value, int)
        enum_members = self.enum_class.__members__
        for enum_item in enum_members.values():
            if enum_item.value == value:
                return enum_item
        # -- NOT FOUND:
        return default

    def select_by_name(self, value, default=Undefined):
        """Selects enum-value by using its name or scoped-name."""
        assert isinstance(value, six.string_types)
        if value.startswith(self.name_prefix):
            # -- SUPPORT SCOPED-NAMES, like: "Color.red" => "red"
            value = value.replace(self.name_prefix, "", 1)
        return self.enum_class.__members__.get(value, default)

    def validate(self, obj, value):
        if isinstance(value, self.enum_class):
            return value
        elif isinstance(value, int):
            # -- CONVERT: number => enum_value (item)
            value2 = self.select_by_number(value)
            if value2 is not Undefined:
                return value2
        elif isinstance(value, six.string_types):
            # -- CONVERT: name or scoped_name (as string) => enum_value (item)
            value2 = self.select_by_name(value)
            if value2 is not Undefined:
                return value2
        elif value is None:
            if self.allow_none:
                return None
            else:
                return self.default_value
        self.error(obj, value)

    def info(self):
        """Returns a description of this Enum trait (in case of errors)."""
        result = "Any of: %s" % ", ".join(self.enum_class.__members__.keys())
        if self.allow_none:
            return result + " or None"
        return result

class Callable(TraitType):
    """A trait which is callable.

    Notes
    -----
    Classes are callable, as are instances
    with a __call__() method."""

    info_text = 'a callable'

    def validate(self, obj, value):
        if six.callable(value):
            return value
        else:
            self.error(obj, value)<|MERGE_RESOLUTION|>--- conflicted
+++ resolved
@@ -272,21 +272,16 @@
     def __init__(self, source, target, transform=None):
         _validate_link(source, target)
         self.source, self.target = source, target
-<<<<<<< HEAD
         self._transform, self._transform_inv = (
             transform if transform else (lambda x: x,) * 2)
 
+        self.link()
+
+    def link(self):
         try:
             setattr(target[0], target[1],
                     self._transform(getattr(source[0], source[1])))
-=======
-        self.link()
-
-    def link(self):
-        try:
-            setattr(self.target[0], self.target[1],
-                    getattr(self.source[0], self.source[1]))
->>>>>>> 69a5b8c4
+
         finally:
             self.source[0].observe(self._update_target, names=self.source[1])
             self.target[0].observe(self._update_source, names=self.target[1])
@@ -315,11 +310,6 @@
     def unlink(self):
         self.source[0].unobserve(self._update_target, names=self.source[1])
         self.target[0].unobserve(self._update_source, names=self.target[1])
-<<<<<<< HEAD
-        self.source, self.target = None, None
-        self._tranform, self._tranform_inv = None, None
-=======
->>>>>>> 69a5b8c4
 
 
 class directional_link(object):
