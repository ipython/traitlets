[build-system]
requires = ["hatchling >=1.5"]
build-backend = "hatchling.build"

[project]
name = "traitlets"
authors = [{name = "IPython Development Team", email = "ipython-dev@python.org"}]
description = "Traitlets Python configuration system"
license = {file = "LICENSE"}
readme = "README.md"
keywords = ["Interactive", "Interpreter", "Shell", "Web"]
classifiers = [
    "Framework :: IPython",
    "Framework :: Jupyter",
    "Intended Audience :: Developers",
    "Intended Audience :: Science/Research",
    "Intended Audience :: System Administrators",
    "License :: OSI Approved :: BSD License",
    "Programming Language :: Python :: 3",
    "Programming Language :: Python",
    "Typing :: Typed",
]
requires-python = ">=3.8"
dynamic = ["version"]

[project.urls]
Homepage = "https://github.com/ipython/traitlets"
Documentation = "https://traitlets.readthedocs.io"
Source = "https://github.com/ipython/traitlets"
Funding = "https://numfocus.org"
Tracker = "https://github.com/ipython/traitlets/issues"

[project.optional-dependencies]
<<<<<<< HEAD
test = ["pytest>=7.0,<7.5", "pytest-mock", "pre-commit", "argcomplete>=3.0.3", "pytest-mypy-testing", "mypy>=1.6.0"]
=======
test = [
    "argcomplete>=3.0.3",
    "mypy>=1.5.1",
    "pre-commit",
    "pytest-mock",
    "pytest-mypy-testing",
    "pytest>=7.0,<7.5",
]
>>>>>>> d0339675
docs = [
    "myst-parser",
    "pydata-sphinx-theme",
    "sphinx"
]

[tool.hatch.version]
path = "traitlets/_version.py"

[tool.hatch.metadata]
allow-direct-references = true

[tool.hatch.envs.docs]
features = ["docs"]
[tool.hatch.envs.docs.scripts]
build = "make -C docs html SPHINXOPTS='-W'"

[tool.hatch.envs.test]
features = ["test"]
[tool.hatch.envs.test.scripts]
test = "python -m pytest -vv {args}"
nowarn = "test -W default {args}"

[tool.hatch.envs.cov]
features = ["test"]
dependencies = ["coverage[toml]", "pytest-cov"]
[tool.hatch.envs.cov.scripts]
test = "python -m pytest -vv --cov traitlets --cov-branch --cov-report term-missing:skip-covered {args}"
nowarn = "test -W default {args}"

[tool.hatch.envs.typing]
features = ["test"]
[tool.hatch.envs.typing.scripts]
test = "mypy --install-types --non-interactive {args}"

[tool.hatch.envs.lint]
dependencies = ["black==23.3.0", "mdformat>0.7", "ruff==0.1.1"]
detached = true
[tool.hatch.envs.lint.scripts]
style = [
  "ruff {args:.}",
  "black --check --diff {args:.}",
  "mdformat --check {args:docs *.md}"
]
fmt = [
  "black {args:.}",
  "ruff --fix {args:.}",
  "mdformat {args:docs *.md}"
]

[tool.mypy]
files = "traitlets"
python_version = "3.8"
strict = false
check_untyped_defs = true
disallow_any_generics = false
disable_error_code = ["no-untyped-call"]
enable_error_code = ["ignore-without-code", "redundant-expr", "truthy-bool"]
no_implicit_reexport = false
pretty = true
show_error_context = true
show_error_codes = true
warn_return_any = false
warn_unreachable = true
exclude = ["examples/docs/configs", "traitlets/tests/test_typing.py"]

[tool.pytest.ini_options]
minversion = "6.0"
xfail_strict = true
log_cli_level = "info"
addopts = [
  "-raXs", "--durations=10", "--color=yes", "--doctest-modules",
   "--showlocals", "--strict-markers", "--strict-config",
   "--ignore-glob=tests/dotipython*"
]
testpaths = [
    "tests",
    "examples",
]
filterwarnings = [
    "ignore",
    "ignore:Passing unrecognized arguments",
    "ignore:Keyword .* is deprecated",
    "ignore:Supporting extra quotes around",
    "ignore:DeprecatedApp._config_changed is deprecated in traitlets",
    "ignore:A parent of DeprecatedApp._config_changed has adopted",
    "ignore:KeyValueConfigLoader is deprecated since Traitlets",
    "ignore:Traits should be given as instances",
    "ignore:Explicit using of Undefined as",
    "ignore:on_trait_change is deprecated",
    "ignore:.*use @observe and @unobserve instead",
    "ignore:.*for no default is deprecated in traitlets",
    "ignore:.*use @validate decorator instead",
    "ignore:.*has adopted the new \\(traitlets 4.1\\) @observe\\(change\\) API",
    "ignore:.*will be removed in Jinja 3.1.:DeprecationWarning",
    "ignore: the imp module is deprecated in favour of importlib",
    "ignore:IPython.core.inputsplitter is deprecated since IPython 7 in favor of `IPython.core.inputtransformer2`:DeprecationWarning",
    "ignore:pyee.EventEmitter is deprecated and will be removed in a future major version", # you should instead use either pyee.AsyncIOEventEmitter, pyee.TwistedEventEmitter, pyee.ExecutorEventEmitter, pyee.TrioEventEmitter, or pyee.BaseEventEmitter.:DeprecationWarning
    "ignore:Your element with mimetype.*",
]
markers = [
    "network: marks tests which require network connection (nbconvert)",
    "integration_tests: notebook mark (notebook)",
]

[tool.coverage.report]
exclude_lines = [
  "pragma: no cover",
  "def __repr__",
  "if self.debug:",
  "if settings.DEBUG",
  "raise AssertionError",
  "raise NotImplementedError",
  "if 0:",
  "if __name__ == .__main__.:",
  "class .*\bProtocol\\):",
"@(abc\\.)?abstractmethod",
]

[tool.coverage.run]
relative_files = true
source = ["traitlets"]

[tool.black]
line-length = 100
skip-string-normalization = true
target-version = ["py37"]

[tool.ruff]
target-version = "py37"
line-length = 100
select = [
  "A", "ANN", "B", "C", "E", "F", "FBT", "I", "N", "Q", "RUF", "S", "T",
  "UP", "W", "YTT",
]
ignore = [
  # Dynamically typed expressions (typing.Any) are disallowed in `key`
  "ANN401",
  # Missing type annotation for `self` in method
  "ANN101",
  #  Missing type annotation for `cls` in classmethod
  "ANN102",
  # ANN202 Missing return type annotation for private function
  "ANN202",
  # Allow non-abstract empty methods in abstract base classes
  "B027",
  # Ignore McCabe complexity
  "C901",
  # Allow boolean positional values in function calls, like `dict.get(... True)`
  "FBT003",
  # Use of `assert` detected
  "S101",
  # Line too long
  "E501",
  # Relative imports are banned
  "TID252",
  # Boolean ... in function definition
  "FBT001", "FBT002",
  # Module level import not at top of file
  "E402",
  # A001/A002/A003 .. is shadowing a python builtin
  "A001", "A002", "A003",
  # Possible hardcoded password
  "S105", "S106",
  # Q000 Single quotes found but double quotes preferred
  "Q000",
  # N806 Variable `B` in function should be lowercase
  "N806",
  # T201 `print` found
  "T201",
  # N802 Function name `CreateWellKnownSid` should be lowercase
  "N802", "N803",
  # C408 Unnecessary `dict` call (rewrite as a literal)
  "C408",
  # N801 Class name `directional_link` should use CapWords convention
  "N801",
  # S110 `try`-`except`-`pass` detected
  "S110",
  # RUF012 Mutable class attributes should be annotated with `typing.ClassVar`
  "RUF012",
]
unfixable = [
  # Don't touch print statements
  "T201",
  # Don't touch noqa lines
  "RUF100",
]

[tool.ruff.per-file-ignores]
# B011 Do not call assert False since python -O removes these calls
# F841 local variable 'foo' is assigned to but never used
# C408 Unnecessary `dict` call
# E402 Module level import not at top of file
# T201 `print` found
# B007 Loop control variable `i` not used within the loop body.
# N802 Function name `assertIn` should be lowercase
# F841 Local variable `t` is assigned to but never used
# B018 Found useless expression
# S301 `pickle` and modules that wrap..."
"tests/*" = ["ANN", "B011", "F841", "C408", "E402", "T201", "B007", "N802", "F841",
                       "B018", "S301"]
# B003 Assigning to os.environ doesn't clear the environment
"tests/config/*" = ["B003", "B018", "S301"]
# F401 `_version.__version__` imported but unused
# F403 `from .traitlets import *` used; unable to detect undefined names
"traitlets/*__init__.py" = ["F401", "F403"]
"docs/*" = ["ANN"]
"examples/*" = ["ANN"]

[tool.repo-review]
ignore = ["PY007", "PP308", "GH102", "PC140", "MY101"]<|MERGE_RESOLUTION|>--- conflicted
+++ resolved
@@ -31,18 +31,14 @@
 Tracker = "https://github.com/ipython/traitlets/issues"
 
 [project.optional-dependencies]
-<<<<<<< HEAD
-test = ["pytest>=7.0,<7.5", "pytest-mock", "pre-commit", "argcomplete>=3.0.3", "pytest-mypy-testing", "mypy>=1.6.0"]
-=======
 test = [
     "argcomplete>=3.0.3",
-    "mypy>=1.5.1",
+    "mypy>=1.6.0",
     "pre-commit",
     "pytest-mock",
     "pytest-mypy-testing",
     "pytest>=7.0,<7.5",
 ]
->>>>>>> d0339675
 docs = [
     "myst-parser",
     "pydata-sphinx-theme",
