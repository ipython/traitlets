--- conflicted
+++ resolved
@@ -51,13 +51,8 @@
 nowarn = "test -W default {args}"
 
 [tool.hatch.envs.typing]
-<<<<<<< HEAD
-features = ["test", "typing"]
+features = ["test"]
 dependencies = ["mypy>=0.990", "argcomplete"]
-=======
-features = ["test"]
-dependencies = ["mypy>=0.990"]
->>>>>>> 1dbf7e95
 [tool.hatch.envs.typing.scripts]
 test = "mypy --install-types --non-interactive {args:.}"
 
